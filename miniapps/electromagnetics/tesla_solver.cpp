--- conflicted
+++ resolved
@@ -394,15 +394,9 @@
    pcgM->SetPreconditioner(*diagM);
    pcgM->Mult(*BD,*H);
 
-<<<<<<< HEAD
-   *h_ = *H;
-
-   if (myid_ == 0) { cout << "done." << endl; }
-=======
    hCurlMass_->RecoverFEMSolution(*H, bd, *h_);
       
    if (myid_ == 0) { cout << "done." << flush; }
->>>>>>> f6145fec
 
    delete diagM;
    delete pcgM;
