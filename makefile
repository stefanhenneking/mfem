--- conflicted
+++ resolved
@@ -259,13 +259,8 @@
 
 # List of MFEM dependencies, that require the *_LIB variable to be non-empty
 MFEM_REQ_LIB_DEPS = SUPERLU METIS CONDUIT SIDRE LAPACK SUNDIALS MESQUITE\
-<<<<<<< HEAD
  SUITESPARSE STRUMPACK GINKGO GNUTLS NETCDF PETSC MPFR PUMI HIOP GSLIB\
- OCCA CEED RAJA
-=======
- SUITESPARSE STRUMPACK GECKO GINKGO GNUTLS NETCDF PETSC MPFR PUMI HIOP GSLIB\
  OCCA CEED RAJA UMPIRE
->>>>>>> db7fed5b
 PETSC_ERROR_MSG = $(if $(PETSC_FOUND),,. PETSC config not found: $(PETSC_VARS))
 
 define mfem_check_dependency
