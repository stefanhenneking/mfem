--- conflicted
+++ resolved
@@ -177,25 +177,6 @@
    void ReadCubit(const char *filename, int &curved, int &read_gf);
 #endif
 
-<<<<<<< HEAD
-   static void skip_comment_lines(std::istream &is, const char comment_char)
-   {
-      while (1)
-      {
-         is >> std::ws;
-         if (is.peek() != comment_char) { break; }
-         is.ignore(std::numeric_limits<std::streamsize>::max(), '\n');
-      }
-   }
-   // Check for, and remove, a trailing '\r'.
-   static void filter_dos(std::string &line)
-   {
-      if (!line.empty() && *line.rbegin() == '\r')
-      { line.resize(line.size()-1); }
-   }
-
-=======
->>>>>>> d92076c3
    /// Determine the mesh generator bitmask #meshgen, see MeshGenerator().
    void SetMeshGen();
 
