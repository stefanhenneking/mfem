--- conflicted
+++ resolved
@@ -9,12 +9,9 @@
 // terms of the GNU Lesser General Public License (as published by the Free
 // Software Foundation) version 2.1 dated February 1999.
 
-#include "mesh_headers.hpp"
-<<<<<<< HEAD
-=======
+//#include "mesh_headers.hpp"
 #include "../fem/fem.hpp"
 #include "ncmesh.hpp"
->>>>>>> aefc2080
 
 #include <algorithm>
 #include <cmath>
@@ -1508,7 +1505,6 @@
          if (GetEdgeMaster(edge))
             continue;
 
-<<<<<<< HEAD
          // have we already processed this edge? skip if yes
          int index = edge->edge->index;
          if (index >= processed.Size())
@@ -1516,24 +1512,6 @@
          else if (processed[index])
             continue;
          processed[index] = 1;
-=======
-   // create the conforming restiction matrix
-   int *cR_J = NULL;
-   SparseMatrix *cR = NULL;
-   if (cR_ptr)
-   {
-      int *cR_I = new int[n_true_dofs+1];
-      double *cR_A = new double[n_true_dofs];
-      cR_J = new int[n_true_dofs];
-      for (int i = 0; i < n_true_dofs; i++)
-      {
-         cR_I[i] = i;
-         cR_A[i] = 1.0;
-      }
-      cR_I[n_true_dofs] = n_true_dofs;
-      cR = new SparseMatrix(cR_I, cR_J, cR_A, n_true_dofs, n_dofs);
-   }
->>>>>>> aefc2080
 
          // prepare edge interval for slave traversal, handle orientation
          double t0 = 0.0, t1 = 1.0;
