--- conflicted
+++ resolved
@@ -669,6 +669,7 @@
 	  locpm(2, j) = vert.z;
 	  locpm(3, j) = vert.t;
    }
+   Transf.FinalizeTransformation();
 }
 
 void Mesh::GetLocalFaceTransformation(
@@ -4291,45 +4292,6 @@
    }
 }
 
-void Mesh::GetBdrElementPlanars(int i, Array<int> &pls, Array<int> &cor) const
-{
-   if (Dim == 4)
-   {
-      if (bel_to_planar)
-      {
-         bel_to_planar->GetRow(i, pls);
-      }
-      else
-      {
-         mfem_error("Mesh::GetBdrElementPlanars(...)");
-      }
-
-      int n = pls.Size();
-      cor.SetSize(n);
-
-      const int *v = boundary[i]->GetVertices();
-
-      switch (boundary[i]->GetType())
-      {
-         case Element::TETRAHEDRON:
-         {
-            cor.SetSize(4);
-            for (int j = 0; j < 4; j++)
-            {
-               int* baseV = planars[pls[j]]->GetVertices();
-
-               const int *fv = tet_t::FaceVert[j];
-               int myTri[3] = { v[fv[0]], v[fv[1]], v[fv[2]] };
-               cor[j] = GetTriOrientation(baseV, myTri);
-            }
-            break;
-         }
-         default:
-            mfem_error("Mesh::GetBdrElementPlanars(...) 2");
-      }
-   }
-}
-
 void Mesh::GetFaceEdges(int i, Array<int> &edges, Array<int> &o) const
 {
    if (Dim == 2)
@@ -5555,7 +5517,6 @@
    }
 }
 
-<<<<<<< HEAD
 void Mesh::ReplaceBoundaryFromFaces()
 {
    for (int i = 0; i < NumOfBdrElements; i++)
@@ -5573,25 +5534,6 @@
    }
 }
 
-#ifdef MFEM_USE_MPI
-#ifndef MFEM_USE_METIS_5
-// METIS 4 prototypes
-typedef int idxtype;
-extern "C" {
-   void METIS_PartGraphRecursive(int*, idxtype*, idxtype*, idxtype*, idxtype*,
-                                 int*, int*, int*, int*, int*, idxtype*);
-   void METIS_PartGraphKway(int*, idxtype*, idxtype*, idxtype*, idxtype*,
-                            int*, int*, int*, int*, int*, idxtype*);
-   void METIS_PartGraphVKway(int*, idxtype*, idxtype*, idxtype*, idxtype*,
-                             int*, int*, int*, int*, int*, idxtype*);
-}
-#else
-#include "metis.h"
-#endif
-#endif
-
-=======
->>>>>>> c9dd7fc3
 int *Mesh::CartesianPartitioning(int nxyz[])
 {
    int *partitioning;
