--- conflicted
+++ resolved
@@ -18,11 +18,8 @@
 
 #include "../general/communication.hpp"
 #include "mesh.hpp"
-<<<<<<< HEAD
 #include "pncmesh.hpp"
-=======
 #include <iostream>
->>>>>>> aefc2080
 
 namespace mfem
 {
