// Copyright (c) 2010, Lawrence Livermore National Security, LLC. Produced at
// the Lawrence Livermore National Laboratory. LLNL-CODE-443211. All Rights
// reserved. See file COPYRIGHT for details.
//
// This file is part of the MFEM library. For more information and source code
// availability see http://mfem.org.
//
// MFEM is free software; you can redistribute it and/or modify it under the
// terms of the GNU Lesser General Public License (as published by the Free
// Software Foundation) version 2.1 dated February 1999.

#include "../general/okina.hpp"

#include <cassert>

namespace mfem
{

// *****************************************************************************
// * Tests if ptr is a known address
// *****************************************************************************
static bool Known(const mm::ledger &maps, const void *ptr)
{
   const mm::memory_map::const_iterator found = maps.memories.find(ptr);
   const bool known = found != maps.memories.end();
   if (known) { return true; }
   return false;
}

// *****************************************************************************
// * Looks if ptr is an alias of one memory
// *****************************************************************************
static const void* IsAlias(const mm::ledger &maps, const void *ptr)
{
   MFEM_ASSERT(!Known(maps, ptr), "Ptr is an already known address!");
   for (mm::memory_map::const_iterator mem = maps.memories.begin();
        mem != maps.memories.end(); mem++)
   {
      const void *b_ptr = mem->first;
      if (b_ptr > ptr) { continue; }
      const void *end = (char*)b_ptr + mem->second.bytes;
      if (ptr < end) { return b_ptr; }
   }
   return NULL;
}

// *****************************************************************************
static const void* InsertAlias(mm::ledger &maps,
                               const void *base,
                               const void *ptr)
{
   mm::memory &mem = maps.memories.at(base);
   const size_t offset = (char *)ptr - (char *)base;
   const mm::alias *alias = new mm::alias{&mem, offset};
   maps.aliases[ptr] = alias;
   mem.aliases.push_back(alias);
   return ptr;
}

// *****************************************************************************
// * Tests if ptr is an alias address
// *****************************************************************************
static bool Alias(mm::ledger &maps, const void *ptr)
{
   const mm::alias_map::const_iterator found = maps.aliases.find(ptr);
   const bool alias = found != maps.aliases.end();
   if (alias) { return true; }
   const void *base = IsAlias(maps, ptr);
   if (!base) { return false; }
   InsertAlias(maps, base, ptr);
   return true;
}

// *****************************************************************************
/*static void debugMode(void)
{
   dbg("\033[1K\r%sMM %sHasBeenEnabled %sEnabled %sDisabled \
%sCPU %sGPU %sPA %sCUDA %sOCCA",
       config::usingMM()?"\033[32m":"\033[31m",
       config::gpuHasBeenEnabled()?"\033[32m":"\033[31m",
       config::gpuEnabled()?"\033[32m":"\033[31m",
       config::gpuDisabled()?"\033[32m":"\033[31m",
       config::usingCpu()?"\033[32m":"\033[31m",
       config::usingGpu()?"\033[32m":"\033[31m",
       config::usingPA()?"\033[32m":"\033[31m",
       config::usingCuda()?"\033[32m":"\033[31m",
       config::usingOcca()?"\033[32m":"\033[31m");
}*/

// *****************************************************************************
// * Adds an address
// *****************************************************************************
void* mm::Insert(void *ptr, const size_t bytes)
{
   if (!config::usingMM()) { return ptr; }
   if (config::gpuDisabled()) { return ptr; }
   const bool known = Known(maps, ptr);
   MFEM_ASSERT(!known, "Trying to add already present address!");
   dbg("\033[33m%p \033[35m(%ldb)", ptr, bytes);
   maps.memories.emplace(ptr, memory(ptr, bytes));
   return ptr;
}

// *****************************************************************************
// * Remove the address from the map, as well as all the address' aliases
// *****************************************************************************
void *mm::Erase(void *ptr)
{
   if (!config::usingMM()) { return ptr; }
   if (config::gpuDisabled()) { return ptr; }
   const bool known = Known(maps, ptr);
   // if (!known) { BUILTIN_TRAP; }
   if (!known) { mfem_error("mm::Erase"); }
   MFEM_ASSERT(known, "Trying to remove an unknown address!");
   const memory &mem = maps.memories.at(ptr);
   dbg("\033[33m %p \033[35m(%ldb)", ptr, mem.bytes);
   for (const alias* const alias : mem.aliases)
   {
      maps.aliases.erase(alias);
      delete alias;
   }
   maps.memories.erase(ptr);
   return ptr;
}

// *****************************************************************************
static void* PtrKnown(mm::ledger &maps, void *ptr)
{
   mm::memory &base = maps.memories.at(ptr);
   const bool host = base.host;
   const bool device = !host;
   const size_t bytes = base.bytes;
   const bool gpu = config::usingGpu();
   if (host && !gpu) { return ptr; }
   if (!base.d_ptr) { cuMemAlloc(&base.d_ptr, bytes); }
   if (device &&  gpu) { return base.d_ptr; }
   if (device && !gpu) // Pull
   {
      cuMemcpyDtoH(ptr, base.d_ptr, bytes);
      base.host = true;
      return ptr;
   }
   // Push
   assert(host && gpu);
   cuMemcpyHtoD(base.d_ptr, ptr, bytes);
   base.host = false;
   return base.d_ptr;
}

// *****************************************************************************
static void* PtrAlias(mm::ledger &maps, void *ptr)
{
   const bool gpu = config::usingGpu();
   const mm::alias *alias = maps.aliases.at(ptr);
   const mm::memory *base = alias->mem;
   const bool host = base->host;
   const bool device = !base->host;
   const size_t bytes = base->bytes;
   if (host && !gpu) { return ptr; }
   if (!base->d_ptr) { cuMemAlloc(&alias->mem->d_ptr, bytes); }
   void *a_ptr = (char*)base->d_ptr + alias->offset;
   if (device && gpu) { return a_ptr; }
   if (device && !gpu) // Pull
   {
      assert(base->d_ptr);
      cuMemcpyDtoH(base->h_ptr, base->d_ptr, bytes);
      alias->mem->host = true;
      return ptr;
   }
   // Push
   assert(host && gpu);
   cuMemcpyHtoD(base->d_ptr, base->h_ptr, bytes);
   alias->mem->host = false;
   return a_ptr;
}

// *****************************************************************************
// * Turn an address to the right host or device one
// *****************************************************************************
void* mm::Ptr(void *ptr)
{
   if (!config::usingMM()) { return ptr; }
   if (config::gpuDisabled()) { return ptr; }
   if (!config::gpuHasBeenEnabled()) { return ptr; }
   if (Known(maps, ptr)) { return PtrKnown(maps, ptr); }
   const bool alias = Alias(maps, ptr);
   // if (!alias) { BUILTIN_TRAP; }
   if (!alias) { mfem_error("mm::Ptr"); }
   MFEM_ASSERT(alias, "Unknown address!");
   return PtrAlias(maps, ptr);
}

// *****************************************************************************
const void* mm::Ptr(const void *ptr)
{
   return (const void *) Ptr((void *)ptr);
}

// *****************************************************************************
static OccaMemory occaMemory(mm::ledger &maps, const void *ptr)
{
   OccaDevice occaDevice = config::GetOccaDevice();
   if (!config::usingMM())
   {
      OccaMemory o_ptr = occaWrapMemory(occaDevice, (void *)ptr, 0);
      return o_ptr;
   }
   const bool known = Known(maps, ptr);
   // if (!known) { BUILTIN_TRAP; }
   if (!known) { mfem_error("occaMemory"); }
   MFEM_ASSERT(known, "Unknown address!");
   mm::memory &base = maps.memories.at(ptr);
   const size_t bytes = base.bytes;
   const bool gpu = config::usingGpu();
   const bool occa = config::usingOcca();
   MFEM_ASSERT(occa, "Using OCCA memory without OCCA mode!");
   if (!base.d_ptr)
   {
      base.host = false; // This address is no more on the host
      if (gpu)
      {
         cuMemAlloc(&base.d_ptr, bytes);
         void *stream = config::Stream();
         cuMemcpyHtoDAsync(base.d_ptr, base.h_ptr, bytes, stream);
      }
      else
      {
         base.o_ptr = occaDeviceMalloc(occaDevice, bytes);
         base.d_ptr = occaMemoryPtr(base.o_ptr);
         occaCopyFrom(base.o_ptr, base.h_ptr);
      }
   }
   if (gpu)
   {
      return occaWrapMemory(occaDevice, base.d_ptr, bytes);
   }
   return base.o_ptr;
}

// *****************************************************************************
OccaMemory mm::Memory(const void *ptr)
{
   return occaMemory(maps, ptr);
}

// *****************************************************************************
static void PushKnown(mm::ledger &maps, const void *ptr, const size_t bytes)
{
   mm::memory &base = maps.memories.at(ptr);
   if (!base.d_ptr) { cuMemAlloc(&base.d_ptr, base.bytes); }
   cuMemcpyHtoD(base.d_ptr, ptr, bytes == 0 ? base.bytes : bytes);
}

// *****************************************************************************
static void PushAlias(const mm::ledger &maps, const void *ptr,
                      const size_t bytes)
{
   const mm::alias *alias = maps.aliases.at(ptr);
   cuMemcpyHtoD((char*)alias->mem->d_ptr + alias->offset, ptr, bytes);
}

// *****************************************************************************
void mm::Push(const void *ptr, const size_t bytes)
{
   if (config::gpuDisabled()) { return; }
   if (!config::usingMM()) { return; }
   if (!config::gpuHasBeenEnabled()) { return; }
   if (Known(maps, ptr)) { return PushKnown(maps, ptr, bytes); }
   assert(!config::usingOcca());
   const bool alias = Alias(maps, ptr);
   // if (!alias) { BUILTIN_TRAP; }
   if (!alias) { mfem_error("mm::Push"); }
   MFEM_ASSERT(alias, "Unknown address!");
   return PushAlias(maps, ptr, bytes);
}

// *****************************************************************************
static void PullKnown(const mm::ledger &maps, const void *ptr,
                      const size_t bytes)
{
<<<<<<< HEAD
   const memory_t *base = maps->memories->at(adrs);
   if (base->d_adrs)
      cuMemcpyDtoH(base->h_adrs, base->d_adrs, bytes==0?base->bytes:bytes);
=======
   const mm::memory &base = maps.memories.at(ptr);
   cuMemcpyDtoH(base.h_ptr, base.d_ptr, bytes == 0 ? base.bytes : bytes);
>>>>>>> 30f79fc2
}

// *****************************************************************************
static void PullAlias(const mm::ledger &maps, const void *ptr,
                      const size_t bytes)
{
   const mm::alias *alias = maps.aliases.at(ptr);
   cuMemcpyDtoH((void *)ptr, (char*)alias->mem->d_ptr + alias->offset, bytes);
}

// *****************************************************************************
void mm::Pull(const void *ptr, const size_t bytes)
{
   if (config::gpuDisabled()) { return; }
   if (!config::usingMM()) { return; }
   if (!config::gpuHasBeenEnabled()) { return; }
   if (Known(maps, ptr)) { return PullKnown(maps, ptr, bytes); }
   assert(!config::usingOcca());
   const bool alias = Alias(maps, ptr);
   // if (!alias) { BUILTIN_TRAP; }
   if (!alias) { mfem_error("mm::Pull"); }
   MFEM_ASSERT(alias, "Unknown address!");
   return PullAlias(maps, ptr, bytes);
}

// *****************************************************************************
<<<<<<< HEAD
/*static void Dump(mm_t *maps)
=======
// __attribute__((unused)) // VS doesn't like this in Appveyor
static void Dump(const mm::ledger &maps)
>>>>>>> 30f79fc2
{
   if (!getenv("DBG")) { return; }
   const mm::memory_map &mem = maps.memories;
   const mm::alias_map  &als = maps.aliases;
   size_t k = 0;
   for (mm::memory_map::const_iterator m = mem.begin(); m != mem.end(); m++)
   {
      const void *h_ptr = m->first;
      assert(h_ptr == m->second.h_ptr);
      const size_t bytes = m->second.bytes;
      const void *d_ptr = m->second.d_ptr;
      if (!d_ptr)
      {
         printf("\n[%ld] \033[33m%p \033[35m(%ld)", k, h_ptr, bytes);
      }
      else
      {
         printf("\n[%ld] \033[33m%p \033[35m (%ld) \033[32 -> %p",
                k, h_ptr, bytes, d_ptr);
      }
      fflush(0);
      k++;
   }
   k = 0;
   for (mm::alias_map::const_iterator a = als.begin(); a != als.end(); a++)
   {
      const void *ptr = a->first;
      const size_t offset = a->second->offset;
      const void *base = a->second->mem->h_ptr;
      printf("\n[%ld] \033[33m%p < (\033[37m%ld) < \033[33m%p",
<<<<<<< HEAD
             k, base, offset, adrs);
=======
             k, base, offset, ptr);
>>>>>>> 30f79fc2
      fflush(0);
      k++;
   }
}*/

// *****************************************************************************
// * Data will be pushed/pulled before the copy happens on the H or the D
// *****************************************************************************
static void* d2d(void *dst, const void *src, const size_t bytes,
                 const bool async)
{
   GET_PTR(src);
   GET_PTR(dst);
   const bool cpu = config::usingCpu();
   if (cpu) { return std::memcpy(d_dst, d_src, bytes); }
   if (!async) { return cuMemcpyDtoD(d_dst, (void *)d_src, bytes); }
   return cuMemcpyDtoDAsync(d_dst, (void *)d_src, bytes, config::Stream());
}

// *****************************************************************************
void* mm::memcpy(void *dst, const void *src, const size_t bytes,
                 const bool async)
{
   if (bytes == 0)
   {
      return dst;
   }
   else
   {
      return d2d(dst, src, bytes, async);
   }
}

} // namespace mfem<|MERGE_RESOLUTION|>--- conflicted
+++ resolved
@@ -278,14 +278,8 @@
 static void PullKnown(const mm::ledger &maps, const void *ptr,
                       const size_t bytes)
 {
-<<<<<<< HEAD
-   const memory_t *base = maps->memories->at(adrs);
-   if (base->d_adrs)
-      cuMemcpyDtoH(base->h_adrs, base->d_adrs, bytes==0?base->bytes:bytes);
-=======
    const mm::memory &base = maps.memories.at(ptr);
    cuMemcpyDtoH(base.h_ptr, base.d_ptr, bytes == 0 ? base.bytes : bytes);
->>>>>>> 30f79fc2
 }
 
 // *****************************************************************************
@@ -312,12 +306,8 @@
 }
 
 // *****************************************************************************
-<<<<<<< HEAD
-/*static void Dump(mm_t *maps)
-=======
 // __attribute__((unused)) // VS doesn't like this in Appveyor
 static void Dump(const mm::ledger &maps)
->>>>>>> 30f79fc2
 {
    if (!getenv("DBG")) { return; }
    const mm::memory_map &mem = maps.memories;
@@ -348,15 +338,11 @@
       const size_t offset = a->second->offset;
       const void *base = a->second->mem->h_ptr;
       printf("\n[%ld] \033[33m%p < (\033[37m%ld) < \033[33m%p",
-<<<<<<< HEAD
-             k, base, offset, adrs);
-=======
              k, base, offset, ptr);
->>>>>>> 30f79fc2
       fflush(0);
       k++;
    }
-}*/
+}
 
 // *****************************************************************************
 // * Data will be pushed/pulled before the copy happens on the H or the D
