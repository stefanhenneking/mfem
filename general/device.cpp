--- conflicted
+++ resolved
@@ -24,18 +24,15 @@
 namespace internal
 {
 
-<<<<<<< HEAD
-=======
 #ifdef MFEM_USE_OCCA
 // Default occa::device used by MFEM.
 occa::device occaDevice;
 #endif
 
->>>>>>> 40795c21
 // Backends listed by priority, high to low:
 static const Backend::Id backend_list[Backend::NUM_BACKENDS] =
 {
-   Backend::OCCA_CUDA, Backend::RAJA_CUDA, Backend::CUDA, Backend::CUDA_UVM,
+   Backend::OCCA_CUDA, Backend::RAJA_CUDA, Backend::CUDA,
    Backend::OCCA_OMP, Backend::RAJA_OMP, Backend::OMP,
    Backend::OCCA_CPU, Backend::RAJA_CPU, Backend::DEBUG,
    Backend::CPU
@@ -44,9 +41,10 @@
 // Backend names listed by priority, high to low:
 static const char *backend_name[Backend::NUM_BACKENDS] =
 {
-   "occa-cuda", "raja-cuda", "cuda", "cuda-uvm",
+   "occa-cuda", "raja-cuda", "cuda", //"cuda-uvm",
    "occa-omp", "raja-omp", "omp",
-   "occa-cpu", "raja-cpu", "debug", "cpu"
+   "occa-cpu", "raja-cpu", "debug",
+   "cpu"
 };
 
 } // namespace mfem::internal
@@ -116,8 +114,6 @@
    out << '\n';
 }
 
-<<<<<<< HEAD
-=======
 void Device::UpdateMemoryTypeAndClass()
 {
    if (Device::Allows(Backend::CUDA_MASK))
@@ -217,7 +213,6 @@
 #endif
 }
 
->>>>>>> 40795c21
 void Device::Setup(const int device)
 {
    MFEM_VERIFY(ngpu == -1, "the mfem::Device is already configured!");
@@ -254,12 +249,12 @@
    // Memory backends setup
    if (cuda)
    {
-      if (Allows(Backend::CUDA_UVM)) { SetMemoryTypes(Memory::UNIFIED); }
-      else { SetMemoryTypes(Memory::STD, Memory::CUDA); }
+      //if (Allows(Backend::CUDA_UVM)) { SetMemoryTypes(Memory::UNIFIED); }
+      //else { SetMemoryTypes(Memory::STD, Memory::CUDA); }
    }
    if (debug)
    {
-      SetMemoryTypes(Memory::DEBUG);
+      //SetMemoryTypes(Memory::DEBUG);
       MFEM_VERIFY((cuda|raja|occa|openmp)^debug, "Device 'debug' is exclusive!");
    }
 }
