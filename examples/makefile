--- conflicted
+++ resolved
@@ -68,11 +68,7 @@
 POSIX_CLOCKS_LIB_YES = -lrt
 POSIX_CLOCKS_LIB = $(POSIX_CLOCKS_LIB_$(USE_POSIX_CLOCKS))
 
-<<<<<<< HEAD
-serial: ex1 ex2 ex3 ex4 ex7
-=======
-serial: ex1 ex2 ex3 ex4 ex5
->>>>>>> b643bd26
+serial: ex1 ex2 ex3 ex4 ex5 ex7
 
 parallel: ex1p ex2p ex3p ex4p ex5p
 
@@ -100,16 +96,14 @@
 ex4p: ex4p.cpp
 	$(MPICC) $(MPIOPTS) ex4p.cpp -o ex4p $(MPILIBS)
 
-<<<<<<< HEAD
-ex7: ex7.cpp
-	$(CC) $(COPTS) ex7.cpp -o ex7 $(LIBS)
-=======
 ex5: ex5.cpp
 	$(CC) $(COPTS) ex5.cpp -o ex5 $(LIBS)
 
 ex5p: ex5p.cpp
 	$(MPICC) $(MPIOPTS) ex5p.cpp -o ex5p $(MPILIBS)
->>>>>>> b643bd26
+
+ex7: ex7.cpp
+	$(CC) $(COPTS) ex7.cpp -o ex7 $(LIBS)
 
 debug:
 	$(MAKE) "OPTS=$(DEBUG_OPTS)" serial
@@ -118,10 +112,6 @@
 	$(MAKE) "MPIOPTS=$(MPIDEBUG_OPTS)" parallel
 
 clean:
-<<<<<<< HEAD
-	rm -f *.o *~ ex1 ex1p ex2 ex2p ex3 ex3p ex4 ex4p ex5
-	rm -f refined.mesh displaced.mesh sol.* mesh.* sphere_refined.mesh
-=======
 	rm -f *.o *~ ex1 ex1p ex2 ex2p ex3 ex3p ex4 ex4p ex5 ex5p
 	rm -f refined.mesh displaced.mesh sol.* mesh.* ex5.mesh sol_u.* sol_p.*
->>>>>>> b643bd26
+        rm -f sphere_refined.mesh