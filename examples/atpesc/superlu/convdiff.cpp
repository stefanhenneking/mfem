//                 MFEM Convection-Diffusion Example with SuperLU

#include "mfem.hpp"
#include <fstream>
#include <iostream>
#include <cmath>

using namespace std;
using namespace mfem;

double SourceField(const Vector &x);

int main(int argc, char *argv[])
{
   // 1. Initialize MPI.
   int num_procs, myid;
   MPI_Init(&argc, &argv);
   MPI_Comm_size(MPI_COMM_WORLD, &num_procs);
   MPI_Comm_rank(MPI_COMM_WORLD, &myid);

   // 2. Parse command-line options.
   int ref_levels = 0;
   int order = 1;
   double velocity = 100.0;
   bool visit = false;
   bool slu_solver = false;
   int slu_colperm = 4;
   int slu_rowperm = 1;
   int slu_iterref = 2;
   int slu_parsymbfact = 0;

   OptionsParser args(argc, argv);
   args.AddOption(&ref_levels, "-r", "--refine",
                  "Number of times to refine the mesh uniformly in parallel.");
   args.AddOption(&order, "-o", "--order",
                  "Finite element order (polynomial degree) or -1 for"
                  " isoparametric space.");
   args.AddOption(&velocity, "-vel", "--velocity",
                  "Constant velocity in x that the fluid is flowing with.");
   args.AddOption(&visit, "-v", "--visit", "-nov", "--no-visit",
                  "Enable VisIt visualization.");
   args.AddOption(&slu_solver, "-slu", "--superlu", "-no-slu", "--no-superlu",
                  "Use the SuperLU Solver.");
   args.AddOption(&slu_colperm, "-cp", "--slu-colperm",
                  "Set the SuperLU Column permutation algorithm:  0-natural, "
                  "1-mmd-ata, 2-mmd_at_plus_a, 3-colamd, 4-metis_at_plus_a, 5-parmetis, 6-zoltan");
   args.AddOption(&slu_rowperm, "-rp", "--slu-rowperm",
                  "Set the SuperLU Row permutation algorithm:  0-NoRowPerm, "
                  "1-LargeDiag, 2-MyPermR");
   args.AddOption(&slu_parsymbfact, "-psf", "--slu-parsymbfact",
<<<<<<< HEAD
                  "Set the SuperLU ParSymbFact option:  0-No, 1-Yes");                                 
=======
                  "Set the SuperLU ParSymbFact option:  0-No, 1-Yes");
#endif
>>>>>>> 794fe30d
   args.Parse();
   if (!args.Good())
   {
      if (myid == 0)
      {
         args.PrintUsage(cout);
      }
      MPI_Finalize();
      return 0;
   }   
   if (myid == 0)
   {
      args.PrintOptions(cout);
   }

   // 3. Read the (serial) mesh from the given mesh file on all processors. We
   //    can handle triangular, quadrilateral, tetrahedral, hexahedral, surface
   //    and volume meshes with the same code.
   Mesh *mesh = new Mesh(100, 100, Element::QUADRILATERAL, 1, 1.0, 1.0);
   int dim = mesh->Dimension();

   // 5. Define a parallel mesh by a partitioning of the serial mesh. Refine
   //    this mesh further in parallel to increase the resolution (1 time by
   //    default, or specified on the command line with -rp). Once the parallel
   //    mesh is defined, the serial mesh can be deleted.
   ParMesh *pmesh = new ParMesh(MPI_COMM_WORLD, *mesh);
   delete mesh;
   for (int lev = 0; lev < ref_levels; lev++)
   {
      pmesh->UniformRefinement();
   }

   // 6. Define a parallel finite element space on the parallel mesh. Here we
   //    use continuous Lagrange finite elements of the specified order. If
   //    order < 1, we instead use an isoparametric/isogeometric space.
   FiniteElementCollection *fec;
   if (order > 0)
   {
      fec = new H1_FECollection(order, dim);
   }
   else if (pmesh->GetNodes())
   {
      fec = pmesh->GetNodes()->OwnFEC();
   }
   else
   {
      fec = new H1_FECollection(order = 1, dim);
   }
   ParFiniteElementSpace *fespace = new ParFiniteElementSpace(pmesh, fec);
   HYPRE_Int size = fespace->GlobalTrueVSize();
   if (myid == 0)
   {
      cout << "Number of unknowns: " << size << endl;
   }

   // 7. Set up the parallel bilinear form representing the convection-diffusion
   //    system.
   Array<int> ess_tdof_list;
   if (pmesh->bdr_attributes.Size())
   {
      Array<int> ess_bdr(pmesh->bdr_attributes.Max());
      ess_bdr = 1;
      fespace->GetEssentialTrueDofs(ess_bdr, ess_tdof_list);
   }

   ConstantCoefficient diffcoef(1.0);
   Vector V(dim);
   V = 0.0;
   V[0] = velocity;
   VectorConstantCoefficient velocitycoef(V);
   ParBilinearForm *cd = new ParBilinearForm(fespace);
   cd->AddDomainIntegrator(new ConvectionIntegrator(velocitycoef));
   cd->AddDomainIntegrator(new DiffusionIntegrator(diffcoef));
   cd->Assemble();

   FunctionCoefficient source(SourceField);
   ParLinearForm *b = new ParLinearForm(fespace);
   b->AddDomainIntegrator(new DomainLFIntegrator(source));
   b->Assemble();

   HypreParMatrix CD, CD2;
   ParGridFunction x(fespace);
   x = 0.0;
   Vector B, X;
   cd->FormLinearSystem(ess_tdof_list, x, *b, CD, X, B);

   // 8. Define and configure the solver.  We will use HYPRE with BoomerAMG as
   //    the preconditioner, or use SuperLU which will handle the full solve in
   //    one go.
   Solver *solver = NULL;
   HypreBoomerAMG *amg = NULL;
   HypreGMRES *gmres = NULL;
   SuperLUSolver *superlu = NULL;
   Operator *SLUCD = NULL;

   if (!slu_solver)
   {
      amg = new HypreBoomerAMG(CD);
      amg->SetPrintLevel(0);
      gmres = new HypreGMRES(CD);
      gmres->SetTol(1e-12);
      gmres->SetMaxIter(200);
      gmres->SetPreconditioner(*amg);
      solver = gmres;
   }
   else
   {
      SLUCD = new SuperLURowLocMatrix(CD);
      superlu = new SuperLUSolver(MPI_COMM_WORLD);
      superlu->SetPrintStatistics(true);
      superlu->SetSymmetricPattern(false);

      if (slu_colperm == 0)
      {
         superlu->SetColumnPermutation(superlu::NATURAL);
      }
      else if (slu_colperm == 1)
      {
         superlu->SetColumnPermutation(superlu::MMD_ATA);
      }
      else if (slu_colperm == 2)
      {
         superlu->SetColumnPermutation(superlu::MMD_AT_PLUS_A);
      }
      else if (slu_colperm == 3)
      {
         superlu->SetColumnPermutation(superlu::COLAMD);
      }
      else if (slu_colperm == 4)
      {
         superlu->SetColumnPermutation(superlu::METIS_AT_PLUS_A);
      }
      else if (slu_colperm == 5)
      {
         superlu->SetColumnPermutation(superlu::PARMETIS);
      }
      else if (slu_colperm == 6)
      {
         superlu->SetColumnPermutation(superlu::ZOLTAN);
      }

      if (slu_rowperm == 0)
      {
         superlu->SetRowPermutation(superlu::NOROWPERM);
      }
      else if (slu_rowperm == 1)
      {
         superlu->SetRowPermutation(superlu::LargeDiag);
      }
      else if (slu_rowperm == 2)
      {
         superlu->SetRowPermutation(superlu::MY_PERMR);
      }

      if (slu_iterref == 0)
      {
         superlu->SetIterativeRefine(superlu::NOREFINE);
      }
      else if (slu_iterref == 1)
      {
         superlu->SetIterativeRefine(superlu::SLU_SINGLE);
      }
      else if (slu_iterref == 2)
      {
         superlu->SetIterativeRefine(superlu::SLU_DOUBLE);
      }
      else if (slu_iterref == 3)
      {
         superlu->SetIterativeRefine(superlu::SLU_EXTRA);
      }

      superlu->SetParSymbFact(slu_parsymbfact);

      superlu->SetOperator(*SLUCD);
      solver = superlu;
   }

   // 9. Complete the solve and recover the concentration in the grid function
   tic();
   solver->Mult(B, X);
   cout << "Time required for first solve:  " << toc() << " (s)" << endl;
   Vector R(B); // R = B
   CD.Mult(1.0, X, -1.0, R); // R = CD X - B
   cout << "Final L2 norm of residual: " << sqrt(R*R) << endl << endl;

   // 9b. Complete the solve a second time to show off the saved work in SuperLU
   X = 0.0;
   if (!slu_solver)
   {
      delete amg;
      delete gmres;
      amg = new HypreBoomerAMG(CD);
      amg->SetPrintLevel(0);
      gmres = new HypreGMRES(CD);
      gmres->SetTol(1e-12);
      gmres->SetMaxIter(200);
      gmres->SetPreconditioner(*amg);
      solver = gmres;
   }
   else
   {  
      delete SLUCD;
      SLUCD = new SuperLURowLocMatrix(CD);
      superlu->SetOperator(*SLUCD);
   }
   tic();
   solver->Mult(B, X);
   cout << "Time required for second solve:  " << toc() << " (s)" << endl;
   R = B;
   CD.Mult(1.0, X, -1.0, R); // R = CD X - B
   cout << "Final L2 norm of residual: " << sqrt(R*R) << endl;
   cd->RecoverFEMSolution(X, *b, x);

   // 10. Dump the concentration values out to a visit file
   if (visit)
   {
      VisItDataCollection visit_dc("dump", pmesh);
      visit_dc.RegisterField("concentration", &x);
      visit_dc.Save();
   }

   // 11. Free the used memory.
   delete cd;
   delete b;

   delete solver;
   if (slu_solver)
   {
      delete SLUCD;
   }
   else
   {
      delete amg;
   }

   delete fespace;
   if (order > 0)
   {
      delete fec;
   }
   delete pmesh;

   MPI_Finalize();

   return 0;
}


// This will represent a disc of constant rate input at (0.5, 0.5)
double SourceField(const Vector &x)
{
   double R = 0.0;
   if (abs(x[0] - 0.5) < 0.05 && abs(x[1] - 0.5) < 0.05)
   {
      R = 1.0;
   }

   return R;
}<|MERGE_RESOLUTION|>--- conflicted
+++ resolved
@@ -48,12 +48,8 @@
                   "Set the SuperLU Row permutation algorithm:  0-NoRowPerm, "
                   "1-LargeDiag, 2-MyPermR");
    args.AddOption(&slu_parsymbfact, "-psf", "--slu-parsymbfact",
-<<<<<<< HEAD
                   "Set the SuperLU ParSymbFact option:  0-No, 1-Yes");                                 
-=======
-                  "Set the SuperLU ParSymbFact option:  0-No, 1-Yes");
-#endif
->>>>>>> 794fe30d
+
    args.Parse();
    if (!args.Good())
    {
