--- conflicted
+++ resolved
@@ -489,10 +489,6 @@
    /// Save the GridFunction to an output stream.
    virtual void Save(std::ostream &out) const;
 
-<<<<<<< HEAD
-   /** @brief Write the GridFunction in VTK format. Note that Mesh::PrintVTK must 
-       be called first. The parameter ref > 0 must match the one used in
-=======
 #ifdef MFEM_USE_ADIOS2
    /// Save the GridFunction to a binary output stream using adios2 bp format.
    virtual void Save(adios2stream &out, const std::string& variable_name,
@@ -500,9 +496,8 @@
                      type = adios2stream::data_type::point_data) const;
 #endif
 
-   /** Write the GridFunction in VTK format. Note that Mesh::PrintVTK must be
+   /** @brief Write the GridFunction in VTK format. Note that Mesh::PrintVTK must be
        called first. The parameter ref > 0 must match the one used in
->>>>>>> 4134e949
        Mesh::PrintVTK. */
    void SaveVTK(std::ostream &out, const std::string &field_name, int ref);
 
