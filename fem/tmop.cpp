// Copyright (c) 2010-2020, Lawrence Livermore National Security, LLC. Produced
// at the Lawrence Livermore National Laboratory. All Rights reserved. See files
// LICENSE and NOTICE for details. LLNL-CODE-806117.
//
// This file is part of the MFEM library. For more information and source code
// availability visit https://mfem.org.
//
// MFEM is free software; you can redistribute it and/or modify it under the
// terms of the BSD-3 license. We welcome feedback and contributions, see file
// CONTRIBUTING.md for details.

#include "tmop.hpp"
#include "linearform.hpp"
#include "pgridfunc.hpp"
#include "tmop_tools.hpp"

namespace mfem
{

// Target-matrix optimization paradigm (TMOP) mesh quality metrics.

double TMOP_Metric_001::EvalW(const DenseMatrix &Jpt) const
{
   ie.SetJacobian(Jpt.GetData());
   return ie.Get_I1();
}

void TMOP_Metric_001::EvalP(const DenseMatrix &Jpt, DenseMatrix &P) const
{
   ie.SetJacobian(Jpt.GetData());
   P = ie.Get_dI1();
}

void TMOP_Metric_001::AssembleH(const DenseMatrix &Jpt,
                                const DenseMatrix &DS,
                                const double weight,
                                DenseMatrix &A) const
{
   ie.SetJacobian(Jpt.GetData());
   ie.SetDerivativeMatrix(DS.Height(), DS.GetData());
   ie.Assemble_ddI1(weight, A.GetData());
}

double TMOP_Metric_skew2D::EvalW(const DenseMatrix &Jpt) const
{
   MFEM_VERIFY(Jtr != NULL,
               "Requires a target Jacobian, use SetTargetJacobian().");

   DenseMatrix Jpr(2, 2);
   Mult(Jpt, *Jtr, Jpr);

   Vector col1, col2;
   Jpr.GetColumn(0, col1);
   Jpr.GetColumn(1, col2);
   double norm_prod = col1.Norml2() * col2.Norml2();
   const double cos_Jpr = (col1 * col2) / norm_prod,
                sin_Jpr = fabs(Jpr.Det()) / norm_prod;

   Jtr->GetColumn(0, col1);
   Jtr->GetColumn(1, col2);
   norm_prod = col1.Norml2() * col2.Norml2();
   const double cos_Jtr = (col1 * col2) / norm_prod,
                sin_Jtr = fabs(Jtr->Det()) / norm_prod;

   return 0.5 * (1.0 - cos_Jpr * cos_Jtr - sin_Jpr * sin_Jtr);
}

double TMOP_Metric_skew3D::EvalW(const DenseMatrix &Jpt) const
{
   MFEM_VERIFY(Jtr != NULL,
               "Requires a target Jacobian, use SetTargetJacobian().");

   DenseMatrix Jpr(3, 3);
   Mult(Jpt, *Jtr, Jpr);

   Vector col1, col2, col3;
   Jpr.GetColumn(0, col1);
   Jpr.GetColumn(1, col2);
   Jpr.GetColumn(2, col3);
   double norm_c1 = col1.Norml2(),
          norm_c2 = col2.Norml2(),
          norm_c3 = col3.Norml2();
   double cos_Jpr_12 = (col1 * col2) / (norm_c1 * norm_c2),
          cos_Jpr_13 = (col1 * col3) / (norm_c1 * norm_c3),
          cos_Jpr_23 = (col2 * col3) / (norm_c2 * norm_c3);
   double sin_Jpr_12 = std::sqrt(1.0 - cos_Jpr_12 * cos_Jpr_12),
          sin_Jpr_13 = std::sqrt(1.0 - cos_Jpr_13 * cos_Jpr_13),
          sin_Jpr_23 = std::sqrt(1.0 - cos_Jpr_23 * cos_Jpr_23);

   Jtr->GetColumn(0, col1);
   Jtr->GetColumn(1, col2);
   Jtr->GetColumn(2, col3);
   norm_c1 = col1.Norml2();
   norm_c2 = col2.Norml2(),
   norm_c3 = col3.Norml2();
   double cos_Jtr_12 = (col1 * col2) / (norm_c1 * norm_c2),
          cos_Jtr_13 = (col1 * col3) / (norm_c1 * norm_c3),
          cos_Jtr_23 = (col2 * col3) / (norm_c2 * norm_c3);
   double sin_Jtr_12 = std::sqrt(1.0 - cos_Jtr_12 * cos_Jtr_12),
          sin_Jtr_13 = std::sqrt(1.0 - cos_Jtr_13 * cos_Jtr_13),
          sin_Jtr_23 = std::sqrt(1.0 - cos_Jtr_23 * cos_Jtr_23);

   return (3.0 - cos_Jpr_12 * cos_Jtr_12 - sin_Jpr_12 * sin_Jtr_12
           - cos_Jpr_13 * cos_Jtr_13 - sin_Jpr_13 * sin_Jtr_13
           - cos_Jpr_23 * cos_Jtr_23 - sin_Jpr_23 * sin_Jtr_23) / 6.0;
}

double TMOP_Metric_aspratio2D::EvalW(const DenseMatrix &Jpt) const
{
   MFEM_VERIFY(Jtr != NULL,
               "Requires a target Jacobian, use SetTargetJacobian().");

   DenseMatrix Jpr(2, 2);
   Mult(Jpt, *Jtr, Jpr);

   Vector col1, col2;
   Jpr.GetColumn(0, col1);
   Jpr.GetColumn(1, col2);
   const double ratio_Jpr = col2.Norml2() / col1.Norml2();

   Jtr->GetColumn(0, col1);
   Jtr->GetColumn(1, col2);
   const double ratio_Jtr = col2.Norml2() / col1.Norml2();

   return 0.5 * (ratio_Jpr / ratio_Jtr + ratio_Jtr / ratio_Jpr) - 1.0;
}

double TMOP_Metric_aspratio3D::EvalW(const DenseMatrix &Jpt) const
{
   MFEM_VERIFY(Jtr != NULL,
               "Requires a target Jacobian, use SetTargetJacobian().");

   DenseMatrix Jpr(3, 3);
   Mult(Jpt, *Jtr, Jpr);

   Vector col1, col2, col3;
   Jpr.GetColumn(0, col1);
   Jpr.GetColumn(1, col2);
   Jpr.GetColumn(2, col3);
   double norm_c1 = col1.Norml2(),
          norm_c2 = col2.Norml2(),
          norm_c3 = col3.Norml2();
   double ratio_Jpr_1 = norm_c1 / std::sqrt(norm_c2 * norm_c3),
          ratio_Jpr_2 = norm_c2 / std::sqrt(norm_c1 * norm_c3),
          ratio_Jpr_3 = norm_c3 / std::sqrt(norm_c1 * norm_c2);

   Jtr->GetColumn(0, col1);
   Jtr->GetColumn(1, col2);
   Jtr->GetColumn(2, col3);
   norm_c1 = col1.Norml2();
   norm_c2 = col2.Norml2();
   norm_c3 = col3.Norml2();
   double ratio_Jtr_1 = norm_c1 / std::sqrt(norm_c2 * norm_c3),
          ratio_Jtr_2 = norm_c2 / std::sqrt(norm_c1 * norm_c3),
          ratio_Jtr_3 = norm_c3 / std::sqrt(norm_c1 * norm_c2);

   return ( 0.5 * (ratio_Jpr_1 / ratio_Jtr_1 + ratio_Jtr_1 / ratio_Jpr_1) +
            0.5 * (ratio_Jpr_2 / ratio_Jtr_2 + ratio_Jtr_2 / ratio_Jpr_2) +
            0.5 * (ratio_Jpr_3 / ratio_Jtr_3 + ratio_Jtr_3 / ratio_Jpr_3) - 3.0
          ) / 3.0;
}

//mu_14 = |T-I|^2
double TMOP_Metric_SSA2D::EvalW(const DenseMatrix &Jpt) const
{
   MFEM_VERIFY(Jtr != NULL,
               "Requires a target Jacobian, use SetTargetJacobian().");

   DenseMatrix Id(2,2);

   Id(0,0) = 1; Id(0,1) = 0;
   Id(1,0) = 0; Id(1,1) = 1;

   DenseMatrix Mat(2,2);
   Mat = Jpt;
   Mat.Add(-1,Id);
   return Mat.FNorm2();
}

//mu_85 = |T-T'|^2, where T'= |T|*I/sqrt(2)
double TMOP_Metric_SS2D::EvalW(const DenseMatrix &Jpt) const
{
   MFEM_VERIFY(Jtr != NULL,
               "Requires a target Jacobian, use SetTargetJacobian().");

   DenseMatrix Id(2,2);
   DenseMatrix Mat(2,2);
   Mat = Jpt;

   Id(0,0) = 1; Id(0,1) = 0;
   Id(1,0) = 0; Id(1,1) = 1;
   Id *= Mat.FNorm()/pow(2,0.5);

   Mat.Add(-1.,Id);
   return Mat.FNorm2();
}

double TMOP_Metric_002::EvalW(const DenseMatrix &Jpt) const
{
   ie.SetJacobian(Jpt.GetData());
   return 0.5 * ie.Get_I1b() - 1.0;
}

void TMOP_Metric_002::EvalP(const DenseMatrix &Jpt, DenseMatrix &P) const
{
   ie.SetJacobian(Jpt.GetData());
   P.Set(0.5, ie.Get_dI1b());
}

void TMOP_Metric_002::AssembleH(const DenseMatrix &Jpt,
                                const DenseMatrix &DS,
                                const double weight,
                                DenseMatrix &A) const
{
   ie.SetJacobian(Jpt.GetData());
   ie.SetDerivativeMatrix(DS.Height(), DS.GetData());
   ie.Assemble_ddI1b(0.5*weight, A.GetData());
}

double TMOP_Metric_007::EvalW(const DenseMatrix &Jpt) const
{
   // mu_7 = |J-J^{-t}|^2 = |J|^2 + |J^{-1}|^2 - 4
   ie.SetJacobian(Jpt.GetData());
   return ie.Get_I1()*(1. + 1./ie.Get_I2()) - 4.0;
}

void TMOP_Metric_007::EvalP(const DenseMatrix &Jpt, DenseMatrix &P) const
{
   // P = d(I1*(1 + 1/I2)) = (1 + 1/I2) dI1 - I1/I2^2 dI2
   ie.SetJacobian(Jpt.GetData());
   const double I2 = ie.Get_I2();
   Add(1. + 1./I2, ie.Get_dI1(), -ie.Get_I1()/(I2*I2), ie.Get_dI2(), P);
}

void TMOP_Metric_007::AssembleH(const DenseMatrix &Jpt,
                                const DenseMatrix &DS,
                                const double weight,
                                DenseMatrix &A) const
{
   //  P = d(I1*(1 + 1/I2))
   //    = (1 + 1/I2) dI1 - I1/I2^2 dI2
   //
   // dP = (-1/I2^2) (dI1 x dI2) + (1 + 1/I2) ddI1 -
   //      (dI2 x d(I1/I2^2)) - I1/I2^2 ddI2
   //    = (-1/I2^2) (dI1 x dI2) + (1 + 1/I2) ddI1 +
   //      (-1/I2^2) (dI2 x [dI1 - 2 I1/I2 dI2]) - I1/I2^2 ddI2
   //    = (-1/I2^2) (dI1 x dI2 + dI2 x dI1) + (1 + 1/I2) ddI1 +
   //      (2 I1/I2^3) (dI2 x dI2) - I1/I2^2 ddI2
   ie.SetJacobian(Jpt.GetData());
   ie.SetDerivativeMatrix(DS.Height(), DS.GetData());
   const double c1 = 1./ie.Get_I2();
   const double c2 = weight*c1*c1;
   const double c3 = ie.Get_I1()*c2;
   ie.Assemble_ddI1(weight*(1. + c1), A.GetData());
   ie.Assemble_ddI2(-c3, A.GetData());
   ie.Assemble_TProd(-c2, ie.Get_dI1(), ie.Get_dI2(), A.GetData());
   ie.Assemble_TProd(2*c1*c3, ie.Get_dI2(), A.GetData());
}

double TMOP_Metric_009::EvalW(const DenseMatrix &Jpt) const
{
   // mu_9 = det(J)*|J-J^{-t}|^2 = I1b * (I2b^2 + 1) - 4 * I2b
   //      = (I1 - 4)*I2b + I1b
   ie.SetJacobian(Jpt.GetData());
   return (ie.Get_I1() - 4.0)*ie.Get_I2b() + ie.Get_I1b();
}

void TMOP_Metric_009::EvalP(const DenseMatrix &Jpt, DenseMatrix &P) const
{
   // mu_9 = (I1 - 4)*I2b + I1b
   // P = (I1 - 4)*dI2b + I2b*dI1 + dI1b
   ie.SetJacobian(Jpt.GetData());
   Add(ie.Get_I1() - 4.0, ie.Get_dI2b(), ie.Get_I2b(), ie.Get_dI1(), P);
   P += ie.Get_dI1b();
}

void TMOP_Metric_009::AssembleH(const DenseMatrix &Jpt,
                                const DenseMatrix &DS,
                                const double weight,
                                DenseMatrix &A) const
{
   // P = (I1 - 4)*dI2b + I2b*dI1 + dI1b
   // dP = dI2b x dI1 + (I1-4)*ddI2b + dI1 x dI2b + I2b*ddI1 + ddI1b
   //    = (dI1 x dI2b + dI2b x dI1) + (I1-4)*ddI2b + I2b*ddI1 + ddI1b
   ie.SetJacobian(Jpt.GetData());
   ie.SetDerivativeMatrix(DS.Height(), DS.GetData());
   ie.Assemble_TProd(weight, ie.Get_dI1(), ie.Get_dI2b(), A.GetData());
   ie.Assemble_ddI2b(weight*(ie.Get_I1()-4.0), A.GetData());
   ie.Assemble_ddI1(weight*ie.Get_I2b(), A.GetData());
   ie.Assemble_ddI1b(weight, A.GetData());
}

double TMOP_Metric_022::EvalW(const DenseMatrix &Jpt) const
{
   // mu_22 = (0.5*|J|^2 - det(J)) / (det(J) - tau0)
   //       = (0.5*I1 - I2b) / (I2b - tau0)
   ie.SetJacobian(Jpt.GetData());
   const double I2b = ie.Get_I2b();
   return (0.5*ie.Get_I1() - I2b) / (I2b - tau0);
}

void TMOP_Metric_022::EvalP(const DenseMatrix &Jpt, DenseMatrix &P) const
{
   // mu_22 = (0.5*I1 - I2b) / (I2b - tau0)
   // P = 1/(I2b - tau0)*(0.5*dI1 - dI2b) - (0.5*I1 - I2b)/(I2b - tau0)^2*dI2b
   //   = 0.5/(I2b - tau0)*dI1 + (tau0 - 0.5*I1)/(I2b - tau0)^2*dI2b
   ie.SetJacobian(Jpt.GetData());
   const double c1 = 1.0/(ie.Get_I2b() - tau0);
   Add(c1/2, ie.Get_dI1(), (tau0 - ie.Get_I1()/2)*c1*c1, ie.Get_dI2b(), P);
}

void TMOP_Metric_022::AssembleH(const DenseMatrix &Jpt,
                                const DenseMatrix &DS,
                                const double weight,
                                DenseMatrix &A) const
{
   // P  = 0.5/(I2b - tau0)*dI1 + (tau0 - 0.5*I1)/(I2b - tau0)^2*dI2b
   // dP = -0.5/(I2b - tau0)^2*(dI1 x dI2b) + 0.5/(I2b - tau0)*ddI1
   //      + (dI2b x dz) + z*ddI2b
   //
   // z  = (tau0 - 0.5*I1)/(I2b - tau0)^2
   // dz = -0.5/(I2b - tau0)^2*dI1 - 2*(tau0 - 0.5*I1)/(I2b - tau0)^3*dI2b
   //
   // dP = -0.5/(I2b - tau0)^2*(dI1 x dI2b + dI2b x dI1)
   //      -2*z/(I2b - tau0)*(dI2b x dI2b)
   //      +0.5/(I2b - tau0)*ddI1 + z*ddI2b
   ie.SetJacobian(Jpt.GetData());
   ie.SetDerivativeMatrix(DS.Height(), DS.GetData());
   const double c1 = 1.0/(ie.Get_I2b() - tau0);
   const double c2 = weight*c1/2;
   const double c3 = c1*c2;
   const double c4 = (2*tau0 - ie.Get_I1())*c3; // weight*z
   ie.Assemble_TProd(-c3, ie.Get_dI1(), ie.Get_dI2b(), A.GetData());
   ie.Assemble_TProd(-2*c1*c4, ie.Get_dI2b(), A.GetData());
   ie.Assemble_ddI1(c2, A.GetData());
   ie.Assemble_ddI2b(c4, A.GetData());
}

double TMOP_Metric_050::EvalW(const DenseMatrix &Jpt) const
{
   // mu_50 = 0.5*|J^t J|^2/det(J)^2 - 1
   //       = 0.5*(l1^4 + l2^4)/(l1*l2)^2 - 1
   //       = 0.5*((l1/l2)^2 + (l2/l1)^2) - 1 = 0.5*(l1/l2 - l2/l1)^2
   //       = 0.5*(l1/l2 + l2/l1)^2 - 2 = 0.5*I1b^2 - 2
   ie.SetJacobian(Jpt.GetData());
   const double I1b = ie.Get_I1b();
   return 0.5*I1b*I1b - 2.0;
}

void TMOP_Metric_050::EvalP(const DenseMatrix &Jpt, DenseMatrix &P) const
{
   // mu_50 = 0.5*I1b^2 - 2
   // P = I1b*dI1b
   ie.SetJacobian(Jpt.GetData());
   P.Set(ie.Get_I1b(), ie.Get_dI1b());
}

void TMOP_Metric_050::AssembleH(const DenseMatrix &Jpt,
                                const DenseMatrix &DS,
                                const double weight,
                                DenseMatrix &A) const
{
   // P  = I1b*dI1b
   // dP = dI1b x dI1b + I1b*ddI1b
   ie.SetJacobian(Jpt.GetData());
   ie.SetDerivativeMatrix(DS.Height(), DS.GetData());
   ie.Assemble_TProd(weight, ie.Get_dI1b(), A.GetData());
   ie.Assemble_ddI1b(weight*ie.Get_I1b(), A.GetData());
}

double TMOP_Metric_055::EvalW(const DenseMatrix &Jpt) const
{
   // mu_55 = (det(J) - 1)^2 = (I2b - 1)^2
   ie.SetJacobian(Jpt.GetData());
   const double c1 = ie.Get_I2b() - 1.0;
   return c1*c1;
}

void TMOP_Metric_055::EvalP(const DenseMatrix &Jpt, DenseMatrix &P) const
{
   // mu_55 = (I2b - 1)^2
   // P = 2*(I2b - 1)*dI2b
   ie.SetJacobian(Jpt.GetData());
   P.Set(2*(ie.Get_I2b() - 1.0), ie.Get_dI2b());
}

void TMOP_Metric_055::AssembleH(const DenseMatrix &Jpt,
                                const DenseMatrix &DS,
                                const double weight,
                                DenseMatrix &A) const
{
   // P  = 2*(I2b - 1)*dI2b
   // dP = 2*(dI2b x dI2b) + 2*(I2b - 1)*ddI2b
   ie.SetJacobian(Jpt.GetData());
   ie.SetDerivativeMatrix(DS.Height(), DS.GetData());
   ie.Assemble_TProd(2*weight, ie.Get_dI2b(), A.GetData());
   ie.Assemble_ddI2b(2*weight*(ie.Get_I2b() - 1.0), A.GetData());
}

double TMOP_Metric_056::EvalW(const DenseMatrix &Jpt) const
{
   // mu_56 = 0.5*(I2b + 1/I2b) - 1
   ie.SetJacobian(Jpt.GetData());
   const double I2b = ie.Get_I2b();
   return 0.5*(I2b + 1.0/I2b) - 1.0;
}

void TMOP_Metric_056::EvalP(const DenseMatrix &Jpt, DenseMatrix &P) const
{
   // mu_56 = 0.5*(I2b + 1/I2b) - 1
   // P = 0.5*(1 - 1/I2b^2)*dI2b
   ie.SetJacobian(Jpt.GetData());
   P.Set(0.5 - 0.5/ie.Get_I2(), ie.Get_dI2b());
}

void TMOP_Metric_056::AssembleH(const DenseMatrix &Jpt,
                                const DenseMatrix &DS,
                                const double weight,
                                DenseMatrix &A) const
{
   // P  = 0.5*(1 - 1/I2b^2)*dI2b
   // dP = (1/I2b^3)*(dI2b x dI2b) + (0.5 - 0.5/I2)*ddI2b
   ie.SetJacobian(Jpt.GetData());
   ie.SetDerivativeMatrix(DS.Height(), DS.GetData());
   ie.Assemble_TProd(weight/(ie.Get_I2()*ie.Get_I2b()),
                     ie.Get_dI2b(), A.GetData());
   ie.Assemble_ddI2b(weight*(0.5 - 0.5/ie.Get_I2()), A.GetData());
}

double TMOP_Metric_058::EvalW(const DenseMatrix &Jpt) const
{
   // mu_58 = I1b*(I1b - 2)
   ie.SetJacobian(Jpt.GetData());
   const double I1b = ie.Get_I1b();
   return I1b*(I1b - 1.0);
}

void TMOP_Metric_058::EvalP(const DenseMatrix &Jpt, DenseMatrix &P) const
{
   // mu_58 = I1b*(I1b - 2)
   // P = (2*I1b - 2)*dI1b
   ie.SetJacobian(Jpt.GetData());
   P.Set(2*ie.Get_I1b() - 2.0, ie.Get_dI1b());
}

void TMOP_Metric_058::AssembleH(const DenseMatrix &Jpt,
                                const DenseMatrix &DS,
                                const double weight,
                                DenseMatrix &A) const
{
   // P  = (2*I1b - 2)*dI1b
   // dP =  2*(dI1b x dI1b) + (2*I1b - 2)*ddI1b
   ie.SetJacobian(Jpt.GetData());
   ie.SetDerivativeMatrix(DS.Height(), DS.GetData());
   ie.Assemble_TProd(2*weight, ie.Get_dI1b(), A.GetData());
   ie.Assemble_ddI1b(weight*(2*ie.Get_I1b() - 2.0), A.GetData());
}

double TMOP_Metric_077::EvalW(const DenseMatrix &Jpt) const
{
   ie.SetJacobian(Jpt.GetData());
   const double I2 = ie.Get_I2b();
   return  0.5*(I2*I2 + 1./(I2*I2) - 2.);
}

void TMOP_Metric_077::EvalP(const DenseMatrix &Jpt, DenseMatrix &P) const
{
   // Using I2b^2 = I2.
   // dmu77_dJ = 1/2 (1 - 1/I2^2) dI2_dJ.
   ie.SetJacobian(Jpt.GetData());
   const double I2 = ie.Get_I2();
   P.Set(0.5 * (1.0 - 1.0 / (I2 * I2)), ie.Get_dI2());
}

void TMOP_Metric_077::AssembleH(const DenseMatrix &Jpt,
                                const DenseMatrix &DS,
                                const double weight,
                                DenseMatrix &A) const
{
   ie.SetJacobian(Jpt.GetData());
   ie.SetDerivativeMatrix(DS.Height(), DS.GetData());
   const double I2 = ie.Get_I2(), I2inv_sq = 1.0 / (I2 * I2);
   ie.Assemble_ddI2(weight*0.5*(1.0 - I2inv_sq), A.GetData());
   ie.Assemble_TProd(weight * I2inv_sq / I2, ie.Get_dI2(), A.GetData());
}

double TMOP_Metric_211::EvalW(const DenseMatrix &Jpt) const
{
   // mu_211 = (det(J) - 1)^2 - det(J) + (det(J)^2 + eps)^{1/2}
   //        = (I2b - 1)^2 - I2b + sqrt(I2b^2 + eps)
   ie.SetJacobian(Jpt.GetData());
   const double I2b = ie.Get_I2b();
   return (I2b - 1.0)*(I2b - 1.0) - I2b + std::sqrt(I2b*I2b + eps);
}

void TMOP_Metric_211::EvalP(const DenseMatrix &Jpt, DenseMatrix &P) const
{
   MFEM_ABORT("Metric not implemented yet. Use metric mu_55 instead.");
}

void TMOP_Metric_211::AssembleH(const DenseMatrix &Jpt,
                                const DenseMatrix &DS,
                                const double weight,
                                DenseMatrix &A) const
{
   MFEM_ABORT("Metric not implemented yet. Use metric mu_55 instead.");
}

double TMOP_Metric_252::EvalW(const DenseMatrix &Jpt) const
{
   // mu_252 = 0.5*(det(J) - 1)^2 / (det(J) - tau0).
   ie.SetJacobian(Jpt.GetData());
   const double I2b = ie.Get_I2b();
   return 0.5*(I2b - 1.0)*(I2b - 1.0)/(I2b - tau0);
}

void TMOP_Metric_252::EvalP(const DenseMatrix &Jpt, DenseMatrix &P) const
{
   // mu_252 = 0.5*(det(J) - 1)^2 / (det(J) - tau0)
   // P = (c - 0.5*c*c ) * dI2b
   //
   // c = (I2b - 1)/(I2b - tau0), see TMOP_Metric_352 for details
   ie.SetJacobian(Jpt.GetData());
   const double I2b = ie.Get_I2b();
   const double c = (I2b - 1.0)/(I2b - tau0);
   P.Set(c - 0.5*c*c, ie.Get_dI2b());
}

void TMOP_Metric_252::AssembleH(const DenseMatrix &Jpt,
                                const DenseMatrix &DS,
                                const double weight,
                                DenseMatrix &A) const
{
   // c = (I2b - 1)/(I2b - tau0), see TMOP_Metric_352 for details
   //
   // P  = (c - 0.5*c*c ) * dI2b
   // dP = (1 - c)^2/(I2b - tau0)*(dI2b x dI2b) + (c - 0.5*c*c)*ddI2b
   ie.SetJacobian(Jpt.GetData());
   ie.SetDerivativeMatrix(DS.Height(), DS.GetData());
   const double I2b = ie.Get_I2b();
   const double c0 = 1.0/(I2b - tau0);
   const double c = c0*(I2b - 1.0);
   ie.Assemble_TProd(weight*c0*(1.0 - c)*(1.0 - c), ie.Get_dI2b(), A.GetData());
   ie.Assemble_ddI2b(weight*(c - 0.5*c*c), A.GetData());
}

double TMOP_Metric_301::EvalW(const DenseMatrix &Jpt) const
{
   ie.SetJacobian(Jpt.GetData());
   return std::sqrt(ie.Get_I1b()*ie.Get_I2b())/3. - 1.;
}

void TMOP_Metric_301::EvalP(const DenseMatrix &Jpt, DenseMatrix &P) const
{
   //  W = (1/3)*sqrt(I1b*I2b) - 1
   // dW = (1/6)/sqrt(I1b*I2b)*[I2b*dI1b + I1b*dI2b]
   ie.SetJacobian(Jpt.GetData());
   const double a = 1./(6.*std::sqrt(ie.Get_I1b()*ie.Get_I2b()));
   Add(a*ie.Get_I2b(), ie.Get_dI1b(), a*ie.Get_I1b(), ie.Get_dI2b(), P);
}

void TMOP_Metric_301::AssembleH(const DenseMatrix &Jpt,
                                const DenseMatrix &DS,
                                const double weight,
                                DenseMatrix &A) const
{
   //  dW = (1/6)/sqrt(I1b*I2b)*[I2b*dI1b + I1b*dI2b]
   //  dW = (1/6)*[z2*dI1b + z1*dI2b], z1 = sqrt(I1b/I2b), z2 = sqrt(I2b/I1b)
   // ddW = (1/6)*[dI1b x dz2 + z2*ddI1b + dI2b x dz1 + z1*ddI2b]
   //
   // dz1 = (1/2)*sqrt(I2b/I1b) [ (1/I2b)*dI1b + (I1b/(I2b*I2b))*dI2b ]
   //     = (1/2)/sqrt(I1b*I2b) [ dI1b + (I1b/I2b)*dI2b ]
   // dz2 = (1/2)/sqrt(I1b*I2b) [ (I2b/I1b)*dI1b + dI2b ]
   //
   // dI1b x dz2 + dI2b x dz1 =
   //    (1/2)/sqrt(I1b*I2b) dI1b x [ (I2b/I1b)*dI1b + dI2b ] +
   //    (1/2)/sqrt(I1b*I2b) dI2b x [ dI1b + (I1b/I2b)*dI2b ] =
   //    (1/2)/sqrt(I1b*I2b) [sqrt(I2b/I1b)*dI1b + sqrt(I1b/I2b)*dI2b] x
   //                        [sqrt(I2b/I1b)*dI1b + sqrt(I1b/I2b)*dI2b] =
   //    (1/2)/sqrt(I1b*I2b) [ 6*dW x 6*dW ] =
   //    (1/2)*(I1b*I2b)^{-3/2} (I2b*dI1b + I1b*dI2b) x (I2b*dI1b + I1b*dI2b)
   //
   // z1 = I1b/sqrt(I1b*I2b), z2 = I2b/sqrt(I1b*I2b)

   ie.SetJacobian(Jpt.GetData());
   ie.SetDerivativeMatrix(DS.Height(), DS.GetData());
   double d_I1b_I2b_data[9];
   DenseMatrix d_I1b_I2b(d_I1b_I2b_data, 3, 3);
   Add(ie.Get_I2b(), ie.Get_dI1b(), ie.Get_I1b(), ie.Get_dI2b(), d_I1b_I2b);
   const double I1b_I2b = ie.Get_I1b()*ie.Get_I2b();
   const double a = weight/(6*std::sqrt(I1b_I2b));
   ie.Assemble_ddI1b(a*ie.Get_I2b(), A.GetData());
   ie.Assemble_ddI2b(a*ie.Get_I1b(), A.GetData());
   ie.Assemble_TProd(a/(2*I1b_I2b), d_I1b_I2b_data, A.GetData());
}

double TMOP_Metric_302::EvalW(const DenseMatrix &Jpt) const
{
   // mu_2 = |J|^2 |J^{-1}|^2 / 9 - 1
   //      = (l1^2 + l2^2 + l3^3)*(l1^{-2} + l2^{-2} + l3^{-2}) / 9 - 1
   //      = I1*(l2^2*l3^2 + l1^2*l3^2 + l1^2*l2^2)/l1^2/l2^2/l3^2/9 - 1
   //      = I1*I2/det(J)^2/9 - 1 = I1b*I2b/9-1
   ie.SetJacobian(Jpt.GetData());
   return ie.Get_I1b()*ie.Get_I2b()/9. - 1.;
}

void TMOP_Metric_302::EvalP(const DenseMatrix &Jpt, DenseMatrix &P) const
{
   // mu_2 = I1b*I2b/9-1
   // P = (I1b/9)*dI2b + (I2b/9)*dI1b
   ie.SetJacobian(Jpt.GetData());
   Add(ie.Get_I1b()/9, ie.Get_dI2b(), ie.Get_I2b()/9, ie.Get_dI1b(), P);
}

void TMOP_Metric_302::AssembleH(const DenseMatrix &Jpt,
                                const DenseMatrix &DS,
                                const double weight,
                                DenseMatrix &A) const
{
   // P  = (I1b/9)*dI2b + (I2b/9)*dI1b
   // dP = (dI2b x dI1b)/9 + (I1b/9)*ddI2b + (dI1b x dI2b)/9 + (I2b/9)*ddI1b
   //    = (dI2b x dI1b + dI1b x dI2b)/9 + (I1b/9)*ddI2b + (I2b/9)*ddI1b
   ie.SetJacobian(Jpt.GetData());
   ie.SetDerivativeMatrix(DS.Height(), DS.GetData());
   const double c1 = weight/9;
   ie.Assemble_TProd(c1, ie.Get_dI1b(), ie.Get_dI2b(), A.GetData());
   ie.Assemble_ddI2b(c1*ie.Get_I1b(), A.GetData());
   ie.Assemble_ddI1b(c1*ie.Get_I2b(), A.GetData());
}

double TMOP_Metric_303::EvalW(const DenseMatrix &Jpt) const
{
   ie.SetJacobian(Jpt.GetData());
   return ie.Get_I1b()/3.0 - 1.0;
}

void TMOP_Metric_303::EvalP(const DenseMatrix &Jpt, DenseMatrix &P) const
{
   ie.SetJacobian(Jpt.GetData());
   P.Set(1./3., ie.Get_dI1b());
}

void TMOP_Metric_303::AssembleH(const DenseMatrix &Jpt,
                                const DenseMatrix &DS,
                                const double weight,
                                DenseMatrix &A) const
{
   ie.SetJacobian(Jpt.GetData());
   ie.SetDerivativeMatrix(DS.Height(), DS.GetData());
   ie.Assemble_ddI1b(weight/3., A.GetData());
}

double TMOP_Metric_315::EvalW(const DenseMatrix &Jpt) const
{
   // mu_315 = mu_15_3D = (det(J) - 1)^2
   ie.SetJacobian(Jpt.GetData());
   const double c1 = ie.Get_I3b() - 1.0;
   return c1*c1;
}

void TMOP_Metric_315::EvalP(const DenseMatrix &Jpt, DenseMatrix &P) const
{
   // mu_315 = (I3b - 1)^2
   // P = 2*(I3b - 1)*dI3b
   ie.SetJacobian(Jpt.GetData());
   P.Set(2*(ie.Get_I3b() - 1.0), ie.Get_dI3b());
}

void TMOP_Metric_315::AssembleH(const DenseMatrix &Jpt,
                                const DenseMatrix &DS,
                                const double weight,
                                DenseMatrix &A) const
{
   // P  = 2*(I3b - 1)*dI3b
   // dP = 2*(dI3b x dI3b) + 2*(I3b - 1)*ddI3b
   ie.SetJacobian(Jpt.GetData());
   ie.SetDerivativeMatrix(DS.Height(), DS.GetData());
   ie.Assemble_TProd(2*weight, ie.Get_dI3b(), A.GetData());
   ie.Assemble_ddI3b(2*weight*(ie.Get_I3b() - 1.0), A.GetData());
}

double TMOP_Metric_316::EvalW(const DenseMatrix &Jpt) const
{
   // mu_316 = mu_16_3D = 0.5*(I3b + 1/I3b) - 1
   ie.SetJacobian(Jpt.GetData());
   const double I3b = ie.Get_I3b();
   return 0.5*(I3b + 1.0/I3b) - 1.0;
}

void TMOP_Metric_316::EvalP(const DenseMatrix &Jpt, DenseMatrix &P) const
{
   // mu_316 = mu_16_3D = 0.5*(I3b + 1/I3b) - 1
   // P = 0.5*(1 - 1/I3b^2)*dI3b = (0.5 - 0.5/I3)*dI3b
   ie.SetJacobian(Jpt.GetData());
   P.Set(0.5 - 0.5/ie.Get_I3(), ie.Get_dI3b());
}

void TMOP_Metric_316::AssembleH(const DenseMatrix &Jpt,
                                const DenseMatrix &DS,
                                const double weight,
                                DenseMatrix &A) const
{
   // P  = 0.5*(1 - 1/I3b^2)*dI3b = (0.5 - 0.5/I3)*dI3b
   // dP = (1/I3b^3)*(dI3b x dI3b) + (0.5 - 0.5/I3)*ddI3b
   ie.SetJacobian(Jpt.GetData());
   ie.SetDerivativeMatrix(DS.Height(), DS.GetData());
   ie.Assemble_TProd(weight/(ie.Get_I3()*ie.Get_I3b()),
                     ie.Get_dI3b(), A.GetData());
   ie.Assemble_ddI3b(weight*(0.5 - 0.5/ie.Get_I3()), A.GetData());
}

double TMOP_Metric_321::EvalW(const DenseMatrix &Jpt) const
{
   // mu_321 = mu_21_3D = |J - J^{-t}|^2
   //        = |J|^2 + |J^{-1}|^2 - 6
   //        = |J|^2 + (l1^{-2} + l2^{-2} + l3^{-2}) - 6
   //        = |J|^2 + (l2^2*l3^2 + l1^2*l3^2 + l1^2*l2^2)/det(J)^2 - 6
   //        = I1 + I2/I3b^2 - 6 = I1 + I2/I3 - 6
   ie.SetJacobian(Jpt.GetData());
   return ie.Get_I1() + ie.Get_I2()/ie.Get_I3() - 6.0;
}

void TMOP_Metric_321::EvalP(const DenseMatrix &Jpt, DenseMatrix &P) const
{
   // mu_321 = I1 + I2/I3b^2 - 6 = I1 + I2/I3 - 6
   // P = dI1 + (1/I3)*dI2 - (2*I2/I3b^3)*dI3b
   ie.SetJacobian(Jpt.GetData());
   const double I3 = ie.Get_I3();
   Add(1.0/I3, ie.Get_dI2(),
       -2*ie.Get_I2()/(I3*ie.Get_I3b()), ie.Get_dI3b(), P);
   P += ie.Get_dI1();
}

void TMOP_Metric_321::AssembleH(const DenseMatrix &Jpt,
                                const DenseMatrix &DS,
                                const double weight,
                                DenseMatrix &A) const
{
   // P  = dI1 + (1/I3)*dI2 - (2*I2/I3b^3)*dI3b
   // dP = ddI1 + (-2/I3b^3)*(dI2 x dI3b) + (1/I3)*ddI2 + (dI3b x dz) + z*ddI3b
   //
   // z  = -2*I2/I3b^3
   // dz = (-2/I3b^3)*dI2 + (2*I2)*(3/I3b^4)*dI3b
   //
   // dP = ddI1 + (-2/I3b^3)*(dI2 x dI3b + dI3b x dI2) + (1/I3)*ddI2
   //      + (6*I2/I3b^4)*(dI3b x dI3b) + (-2*I2/I3b^3)*ddI3b
   ie.SetJacobian(Jpt.GetData());
   ie.SetDerivativeMatrix(DS.Height(), DS.GetData());
   const double c0 = 1.0/ie.Get_I3b();
   const double c1 = weight*c0*c0;
   const double c2 = -2*c0*c1;
   const double c3 = c2*ie.Get_I2();
   ie.Assemble_ddI1(weight, A.GetData());
   ie.Assemble_ddI2(c1, A.GetData());
   ie.Assemble_ddI3b(c3, A.GetData());
   ie.Assemble_TProd(c2, ie.Get_dI2(), ie.Get_dI3b(), A.GetData());
   ie.Assemble_TProd(-3*c0*c3, ie.Get_dI3b(), A.GetData());
}

double TMOP_Metric_352::EvalW(const DenseMatrix &Jpt) const
{
   // mu_352 = 0.5*(det(J) - 1)^2 / (det(J) - tau0)
   ie.SetJacobian(Jpt.GetData());
   const double I3b = ie.Get_I3b();
   return 0.5*(I3b - 1.0)*(I3b - 1.0)/(I3b - tau0);
}

void TMOP_Metric_352::EvalP(const DenseMatrix &Jpt, DenseMatrix &P) const
{
   // mu_352 = 0.5*(det(J) - 1)^2 / (det(J) - tau0)
   // P = (I3b - 1)/(I3b - tau0)*dI3b + 0.5*(I3b - 1)^2*(-1/(I3b - tau0)^2)*dI3b
   //   = [ (I3b - 1)/(I3b - tau0) - 0.5*(I3b - 1)^2/(I3b - tau0)^2 ] * dI3b
   //   = (c - 0.5*c*c) * dI3b
   ie.SetJacobian(Jpt.GetData());
   const double I3b = ie.Get_I3b();
   const double c = (I3b - 1.0)/(I3b - tau0);
   P.Set(c - 0.5*c*c, ie.Get_dI3b());
}

void TMOP_Metric_352::AssembleH(const DenseMatrix &Jpt,
                                const DenseMatrix &DS,
                                const double weight,
                                DenseMatrix &A) const
{
   // c = (I3b - 1)/(I3b - tau0)
   //
   // P  = (c - 0.5*c*c) * dI3b
   // dP = (1 - c)*(dI3b x dc) + (c - 0.5*c*c)*ddI3b
   //
   // dc = 1/(I3b - tau0)*dI3b - (I3b - 1)/(I3b - tau)^2*dI3b =
   //    = (1 - c)/(I3b - tau0)*dI3b
   //
   // dP = (1 - c)^2/(I3b - tau0)*(dI3b x dI3b) + (c - 0.5*c*c)*ddI3b
   ie.SetJacobian(Jpt.GetData());
   ie.SetDerivativeMatrix(DS.Height(), DS.GetData());
   const double I3b = ie.Get_I3b();
   const double c0 = 1.0/(I3b - tau0);
   const double c = c0*(I3b - 1.0);
   ie.Assemble_TProd(weight*c0*(1.0 - c)*(1.0 - c), ie.Get_dI3b(), A.GetData());
   ie.Assemble_ddI3b(weight*(c - 0.5*c*c), A.GetData());
}


void TargetConstructor::ComputeAvgVolume() const
{
   MFEM_VERIFY(nodes, "Nodes are not given!");
   MFEM_ASSERT(avg_volume == 0.0, "The average volume is already computed!");

   Mesh *mesh = nodes->FESpace()->GetMesh();
   const int NE = mesh->GetNE();
   IsoparametricTransformation Tr;
   double volume = 0.0;

   for (int i = 0; i < NE; i++)
   {
      mesh->GetElementTransformation(i, *nodes, &Tr);
      const IntegrationRule &ir =
         IntRules.Get(mesh->GetElementBaseGeometry(i), Tr.OrderJ());
      for (int j = 0; j < ir.GetNPoints(); j++)
      {
         const IntegrationPoint &ip = ir.IntPoint(j);
         Tr.SetIntPoint(&ip);
         volume += ip.weight * Tr.Weight();
      }
   }

   NCMesh *ncmesh = mesh->ncmesh;
   if (Parallel() == false)
   {
      avg_volume = (ncmesh == NULL) ?
                   volume / NE : volume / ncmesh->GetNumRootElements();

   }
#ifdef MFEM_USE_MPI
   else
   {
      double area_NE[4];
      area_NE[0] = volume; area_NE[1] = NE;
      MPI_Allreduce(area_NE, area_NE + 2, 2, MPI_DOUBLE, MPI_SUM, comm);
      avg_volume = (ncmesh == NULL) ?
                   area_NE[2] / area_NE[3] : area_NE[2] / ncmesh->GetNumRootElements();
   }
#endif
}

// virtual method
void TargetConstructor::ComputeElementTargets(int e_id, const FiniteElement &fe,
                                              const IntegrationRule &ir,
                                              const Vector &elfun,
                                              DenseTensor &Jtr) const
{
   MFEM_ASSERT(target_type == IDEAL_SHAPE_UNIT_SIZE || nodes != NULL, "");

   const FiniteElement *nfe = (target_type != IDEAL_SHAPE_UNIT_SIZE) ?
                              nodes->FESpace()->GetFE(e_id) : NULL;
   const DenseMatrix &Wideal =
      Geometries.GetGeomToPerfGeomJac(fe.GetGeomType());
   MFEM_ASSERT(Wideal.Height() == Jtr.SizeI(), "");
   MFEM_ASSERT(Wideal.Width() == Jtr.SizeJ(), "");

   switch (target_type)
   {
      case IDEAL_SHAPE_UNIT_SIZE:
      {
         for (int i = 0; i < ir.GetNPoints(); i++) { Jtr(i) = Wideal; }
         break;
      }
      case IDEAL_SHAPE_EQUAL_SIZE:
      {
         if (avg_volume == 0.0) { ComputeAvgVolume(); }
         DenseMatrix W(Wideal.Height());

         NCMesh *ncmesh = nodes->FESpace()->GetMesh()->ncmesh;
         double el_volume = avg_volume;
         if (ncmesh)
         {
            el_volume = avg_volume / ncmesh->GetElementSizeReduction(e_id);
         }

         W.Set(std::pow(volume_scale * el_volume / Wideal.Det(),
                        1./W.Height()), Wideal);
         for (int i = 0; i < ir.GetNPoints(); i++) { Jtr(i) = W; }
         break;
      }
      case IDEAL_SHAPE_GIVEN_SIZE:
      case GIVEN_SHAPE_AND_SIZE:
      {
         const int dim = nfe->GetDim(), dof = nfe->GetDof();
         MFEM_ASSERT(dim == nodes->FESpace()->GetVDim(), "");
         DenseMatrix dshape(dof, dim), pos(dof, dim);
         Array<int> xdofs(dof * dim);
         Vector posV(pos.Data(), dof * dim);
         double detW;

         // always initialize detW to suppress a warning:
         detW = (target_type == IDEAL_SHAPE_GIVEN_SIZE) ? Wideal.Det() : 0.0;
         nodes->FESpace()->GetElementVDofs(e_id, xdofs);
         nodes->GetSubVector(xdofs, posV);
         for (int i = 0; i < ir.GetNPoints(); i++)
         {
            nfe->CalcDShape(ir.IntPoint(i), dshape);
            MultAtB(pos, dshape, Jtr(i));
            if (target_type == IDEAL_SHAPE_GIVEN_SIZE)
            {
               const double det = Jtr(i).Det();
               MFEM_VERIFY(det > 0.0, "The given mesh is inverted!");
               Jtr(i).Set(std::pow(det / detW, 1./dim), Wideal);
            }
         }
         break;
      }
      default:
         MFEM_ABORT("invalid target type!");
   }
}

void AnalyticAdaptTC::SetAnalyticTargetSpec(Coefficient *sspec,
                                            VectorCoefficient *vspec,
                                            MatrixCoefficient *mspec)
{
   scalar_tspec = sspec;
   vector_tspec = vspec;
   matrix_tspec = mspec;
}

void AnalyticAdaptTC::ComputeElementTargets(int e_id, const FiniteElement &fe,
                                            const IntegrationRule &ir,
                                            const Vector &elfun,
                                            DenseTensor &Jtr) const
{
   DenseMatrix point_mat;
   point_mat.UseExternalData(elfun.GetData(), fe.GetDof(), fe.GetDim());

   switch (target_type)
   {
      case GIVEN_FULL:
      {
         MFEM_VERIFY(matrix_tspec != NULL,
                     "Target type GIVEN_FULL requires a MatrixCoefficient.");

         IsoparametricTransformation Tpr;
         Tpr.SetFE(&fe);
         Tpr.ElementNo = e_id;
         Tpr.GetPointMat().Transpose(point_mat);

         for (int i = 0; i < ir.GetNPoints(); i++)
         {
            const IntegrationPoint &ip = ir.IntPoint(i);
            Tpr.SetIntPoint(&ip);
            matrix_tspec->Eval(Jtr(i), Tpr, ip);
         }
         break;
      }
      default:
         MFEM_ABORT("Incompatible target type for analytic adaptation!");
   }
}

#ifdef MFEM_USE_MPI
void DiscreteAdaptTC::SetParDiscreteTargetSpec(ParGridFunction &tspec_)
{
   tspec.SetSize(tspec_.Size());
   tspec = tspec_;
   tspec_fes   = tspec_.FESpace();

   if (!adapt_eval) { MFEM_ABORT("Set adaptivity evaluator\n"); }

   adapt_eval->SetParMetaInfo(*tspec_.ParFESpace()->GetParMesh(),
                              *tspec_.FESpace()->FEColl(),
                              tspec_.FESpace()->GetVDim());

   adapt_eval->SetInitialField
   (*tspec_.FESpace()->GetMesh()->GetNodes(), tspec);

   tspec_sav = tspec;
}

void DiscreteAdaptTC::FinalizeParDiscreteTargetSpec()
{
   if (!adapt_eval) {MFEM_ABORT("Set adaptivity evaluator\n");}

   MFEM_VERIFY(ncomp>0," Must set atleast 1 discrete target spec");

   adapt_eval->SetParMetaInfo(*ptspec_fes->GetParMesh(),
                              *ptspec_fes->FEColl(),
                              ncomp);
   adapt_eval->SetInitialField
   (*tspec_fes->GetMesh()->GetNodes(), tspec);

   tspec_sav = tspec;
   tspec_fesv = new FiniteElementSpace(tspec_fes->GetMesh(),
                                       tspec_fes->FEColl(),
                                       ncomp);
}

void DiscreteAdaptTC::SetParDiscreteTargetBase(ParGridFunction &tspec_)
{
   if (ncomp==0)
   {
      tspec_fes   = tspec_.FESpace();
      ptspec_fes  = tspec_.ParFESpace();
   }
   MFEM_VERIFY(tspec_.FESpace()->GetVDim()==1,"Only GridFunctions defined "
               "on Scalar FESpace are accepted");
   ncomp += 1;
   int sz = tspec_.Size();
   Vector tspec_temp = tspec;
   tspec.SetSize(ncomp*sz);
   for (int i=0; i<tspec_temp.Size(); i++)
   {
      tspec(i) = tspec_temp(i);
   }
   for (int i=0; i<sz; i++)
   {
      tspec(i+(ncomp-1)*sz) = tspec_(i);
   }
}


void DiscreteAdaptTC::SetParDiscreteTargetSize(ParGridFunction &tspec_)
{
   sizeidx = ncomp;
   SetParDiscreteTargetBase(tspec_);
}

void DiscreteAdaptTC::SetParDiscreteTargetSkew(ParGridFunction &tspec_)
{
   skewidx = ncomp;
   SetParDiscreteTargetBase(tspec_);
}

void DiscreteAdaptTC::SetParDiscreteTargetAspectRatio(ParGridFunction &tspec_)
{
   aspectratioidx = ncomp;
   SetParDiscreteTargetBase(tspec_);
}

void DiscreteAdaptTC::SetParDiscreteTargetOrientation(ParGridFunction &tspec_)
{
   orientationidx = ncomp;
   SetParDiscreteTargetBase(tspec_);
}
#endif

void DiscreteAdaptTC::SetSerialDiscreteTargetSpec(GridFunction &tspec_)
{
   tspec.SetSize(tspec_.Size());
   tspec = tspec_;
   tspec_fes   = tspec_.FESpace();

   if (!adapt_eval) { MFEM_ABORT("Set adaptivity evaluator\n"); }

   adapt_eval->SetSerialMetaInfo(*tspec_.FESpace()->GetMesh(),
                                 *tspec_.FESpace()->FEColl(),
                                 tspec_.FESpace()->GetVDim());
   adapt_eval->SetInitialField
   (*tspec_.FESpace()->GetMesh()->GetNodes(), tspec);

   tspec_sav = tspec;
}

void DiscreteAdaptTC::SetSerialDiscreteTargetBase(GridFunction &tspec_)
{
   if (ncomp==0) {
       tspec_fes   = tspec_.FESpace();
   }
   else {
       MFEM_VERIFY(tspec_fes->GetNDofs()==tspec_.FESpace()->GetNDofs(),
                   " The FiniteElementSpace should be same for all discrete functions.")
   }
   MFEM_VERIFY(tspec_.FESpace()->GetVDim()==1,"Only GridFunctions defined "
               "on Scalar FESpace are accepted");
   ncomp += 1;
   int sz = tspec_.Size();
   Vector tspec_temp = tspec;
   tspec.SetSize(ncomp*sz);
   for (int i=0; i<tspec_temp.Size(); i++)
   {
      tspec(i) = tspec_temp(i);
   }
   for (int i=0; i<sz; i++)
   {
      tspec(i+(ncomp-1)*sz) = tspec_(i);
   }
}


void DiscreteAdaptTC::SetSerialDiscreteTargetSize(GridFunction &tspec_)
{
   sizeidx = ncomp;
   SetSerialDiscreteTargetBase(tspec_);
}

void DiscreteAdaptTC::SetSerialDiscreteTargetSkew(GridFunction &tspec_)
{
   skewidx = ncomp;
   SetSerialDiscreteTargetBase(tspec_);
}

void DiscreteAdaptTC::SetSerialDiscreteTargetAspectRatio(GridFunction &tspec_)
{
   aspectratioidx = ncomp;
   SetSerialDiscreteTargetBase(tspec_);
}

void DiscreteAdaptTC::SetSerialDiscreteTargetOrientation(GridFunction &tspec_)
{
   orientationidx = ncomp;
   SetSerialDiscreteTargetBase(tspec_);
}

void DiscreteAdaptTC::FinalizeSerialDiscreteTargetSpec()
{
   if (!adapt_eval) {MFEM_ABORT("Set adaptivity evaluator\n");}

   MFEM_VERIFY(ncomp>0," Must set atleast 1 discrete target spec");

   adapt_eval->SetSerialMetaInfo(*tspec_fes->GetMesh(),
                                 *tspec_fes->FEColl(),
                                 ncomp);
   adapt_eval->SetInitialField
   (*tspec_fes->GetMesh()->GetNodes(), tspec);

   tspec_sav = tspec;
   tspec_fesv = new FiniteElementSpace(tspec_fes->GetMesh(),
                                       tspec_fes->FEColl(),
                                       ncomp);
}

void DiscreteAdaptTC::UpdateTargetSpecification(const Vector &new_x)
{
   MFEM_VERIFY(tspec.Size() > 0, "Target specification is not set!");
   adapt_eval->ComputeAtNewPosition(new_x, tspec);
   tspec_sav = tspec;
}

void DiscreteAdaptTC::UpdateTargetSpecification(Vector &new_x,
                                                Vector &IntData)
{
   MFEM_VERIFY(tspec.Size() > 0, "Target specification is not set!");
   adapt_eval->ComputeAtNewPosition(new_x, IntData);
}

void DiscreteAdaptTC::UpdateTargetSpecificationAtNode(const FiniteElement &el,
                                                      ElementTransformation &T,
                                                      int dofidx, int dir,
                                                      const Vector &IntData,
                                                      bool MixTerm)
{
   MFEM_VERIFY(tspec.Size() > 0, "Target specification is not set!");

   Array<int> dofs;
   tspec_fes->GetElementDofs(T.ElementNo, dofs);
   int cnt    = tspec.Size()/ncomp;             //dofs per scalar-field
   int dim    = tspec_fes->GetFE(0)->GetDim();  //dim
   int dimmax;                                  //maximum number of components in tspec_perth/2h/mix
   (!MixTerm) ? dimmax = dim : dimmax = 1+2*(dim-2);

   for (int i=0; i<ncomp; i++)
   {
       tspec(dofs[dofidx]+i*cnt) = IntData(dofs[dofidx]+dir*cnt+i*cnt*dimmax);
   }
}

void DiscreteAdaptTC::RestoreTargetSpecificationAtNode(ElementTransformation &T,
                                                       int dofidx)
{
   MFEM_VERIFY(tspec.Size() > 0, "Target specification is not set!");

   Array<int> dofs;
   tspec_fes->GetElementDofs(T.ElementNo, dofs);
   int cnt = tspec.Size()/ncomp;
   for (int i=0; i<ncomp; i++)
   {
      tspec(dofs[dofidx]+i*cnt) = tspec_sav(dofs[dofidx]+i*cnt);
   }
}

void DiscreteAdaptTC::ComputeElementTargets(int e_id, const FiniteElement &fe,
                                            const IntegrationRule &ir,
                                            const Vector &elfun,
                                            DenseTensor &Jtr) const
{
   MFEM_VERIFY(tspec_fes, "A call to SetDiscreteTargerSpec() is needed.");

   switch (target_type)
   {
      case IDEAL_SHAPE_GIVEN_SIZE:
      case GIVEN_SHAPE_AND_SIZE:
      {
         const DenseMatrix &Wideal =
            Geometries.GetGeomToPerfGeomJac(fe.GetGeomType());
         const int dim = Wideal.Height(),
                   ntspec_dofs = ncomp*tspec_fes->GetFE(0)->GetDof();

         Vector shape(ntspec_dofs/ncomp), tspec_vals(ntspec_dofs);
         Array<int> dofs;
         tspec_fesv->GetElementVDofs(e_id, dofs);
         tspec.GetSubVector(dofs, tspec_vals);

         for (int i = 0; i < ir.GetNPoints(); i++)
         {
            const IntegrationPoint &ip = ir.IntPoint(i);
            tspec_fes->GetFE(e_id)->CalcShape(ip, shape);
            Jtr(i) = Wideal; //Initialize to identity
         }

         int ndofs = ntspec_dofs/ncomp;
         Vector par_vals;

         if (sizeidx>-1) //Set size spec
         {
            par_vals.SetDataAndSize(tspec_vals.GetData()+sizeidx*ndofs,ndofs);
            const double min_size = par_vals.Min();
            MFEM_VERIFY(min_size > 0.0,
                        "Non-positive size propagated in the target definition.");

            for (int i = 0; i < ir.GetNPoints(); i++)
            {
               const IntegrationPoint &ip = ir.IntPoint(i);
               tspec_fes->GetFE(e_id)->CalcShape(ip, shape);
               const double size = std::max(shape * par_vals, min_size);
               Jtr(i).Set(std::pow(size, 1.0/dim), Jtr(i));
            }
         }
         if (target_type==IDEAL_SHAPE_GIVEN_SIZE) {break;}

         if (aspectratioidx>-1) //Set aspect ratio spec
         {
            par_vals.SetDataAndSize(tspec_vals.GetData()+
                                    aspectratioidx*ndofs,ndofs);
            const double min_size = par_vals.Min();
            MFEM_VERIFY(dim==2," Aspect ratio adaptivity only available in 2D");

            for (int i = 0; i < ir.GetNPoints(); i++)
            {
               const IntegrationPoint &ip = ir.IntPoint(i);
               tspec_fes->GetFE(e_id)->CalcShape(ip, shape);
               const double aspectratio = std::max(shape * par_vals, min_size);
               Jtr(i)(0,0) *= 1./pow(aspectratio,0.5);
               Jtr(i)(1,1) *= pow(aspectratio,0.5);
            }
         }

         //MFEM_VERIFY(skewidx==-1,"Skew-based target construction not yet supported");
         //MFEM_VERIFY(orientationidx==-1,"Skew-based target construction not yet supported");
         break;
      }
      default:
         MFEM_ABORT("Incompatible target type for discrete adaptation!");
   }
}

void DiscreteAdaptTC::UpdateGradientTargetSpecification(const Vector &x,
                                                        const double dx)
{
   const int dim = tspec_fes->GetFE(0)->GetDim();
   const int cnt = x.Size()/dim;

   tspec_perth.SetSize(x.Size()*ncomp);

   Vector TSpecTemp;
<<<<<<< HEAD
   TSpecTemp.SetSize(ncomp*cnt);
=======
>>>>>>> 6576e8a4
   Vector xtemp = x;
   for (int j = 0; j < dim; j++)
   {
      for (int i = 0; i < cnt; i++) { xtemp(j*cnt+i) += dx; }

      TSpecTemp.SetDataAndSize(tspec_perth.GetData() + j*cnt, cnt);
      UpdateTargetSpecification(xtemp, TSpecTemp);

<<<<<<< HEAD
      for (int i=0; i<cnt; i++)
      {
         for (int k=0; k<ncomp; k++)
         {
            tspec_perth(k*cnt*dim+j*cnt+i) = TSpecTemp(i+k*cnt);
         } //loop-k
         xtemp(j*cnt+i) -= fdeps;
      } //loop-i
   } // loop-j
=======
      for (int i = 0; i < cnt; i++) { xtemp(j*cnt+i) -= dx; }
   }
>>>>>>> 6576e8a4
}

void DiscreteAdaptTC::UpdateHessianTargetSpecification(const Vector &x,
                                                       const double dx)
{
   const int dim = tspec_fes->GetFE(0)->GetDim();
   const int cnt = x.Size()/dim;
   const int totidx = 1+2*(dim-2);
   tspec_pert2h.SetSize(x.Size()*ncomp);
   tspec_pertmix.SetSize(cnt*totidx*ncomp);

   Vector TSpecTemp;
<<<<<<< HEAD
   TSpecTemp.SetSize(cnt*ncomp);
=======
>>>>>>> 6576e8a4
   Vector xtemp = x;

   // T(x+2h)
   for (int j = 0; j < dim; j++)
   {
      for (int i = 0; i < cnt; i++) { xtemp(j*cnt+i) += 2*dx; }

      TSpecTemp.SetDataAndSize(tspec_pert2h.GetData() + j*cnt, cnt);
      UpdateTargetSpecification(xtemp, TSpecTemp);

<<<<<<< HEAD
      for (int i=0; i<cnt; i++)
      {
         for (int k=0; k<ncomp; k++)
         {
            tspec_pert2h(k*cnt*dim+j*cnt+i) = TSpecTemp(k*cnt+i);
         } //loop-k
         xtemp(j*cnt+i) -= 2*fdeps;
      } //loop-i
=======
      for (int i = 0; i < cnt; i++) { xtemp(j*cnt+i) -= 2*dx; }
>>>>>>> 6576e8a4
   }

   // T(x+h,y+h)
   int idx = 0;
   for (int k1 = 0; k1 < dim; k1++)
   {
      for (int k2 = 0; (k1 != k2) && (k2 < dim); k2++)
      {
         for (int i = 0; i < cnt; i++)
         {
            xtemp(k1*cnt+i) += dx;
            xtemp(k2*cnt+i) += dx;
         }

         TSpecTemp.SetDataAndSize(tspec_pertmix.GetData() + idx*cnt, cnt);
         UpdateTargetSpecification(xtemp, TSpecTemp);

         for (int i = 0; i < cnt; i++)
         {
<<<<<<< HEAD
            for (int k=0; k<ncomp; k++)
            {
               tspec_pertmix(k*cnt*totidx+idx*cnt+i) = TSpecTemp(k*cnt+i);
            } //loop-k
            xtemp(k1*cnt+i) -= fdeps;
            xtemp(k2*cnt+i) -= fdeps;
         } //loop-i
         idx += 1;
=======
            xtemp(k1*cnt+i) -= dx;
            xtemp(k2*cnt+i) -= dx;
         }
         idx++;
>>>>>>> 6576e8a4
      }
   }
}

void AdaptivityEvaluator::SetSerialMetaInfo(const Mesh &m,
                                            const FiniteElementCollection &fec,
                                            int num_comp)
{
   delete fes;
   delete mesh;
   mesh = new Mesh(m, true);
   fes = new FiniteElementSpace(mesh, &fec, num_comp);
}

#ifdef MFEM_USE_MPI
void AdaptivityEvaluator::SetParMetaInfo(const ParMesh &m,
                                         const FiniteElementCollection &fec,
                                         int num_comp)
{
   delete pfes;
   delete pmesh;
   pmesh = new ParMesh(m, true);
   pfes  = new ParFiniteElementSpace(pmesh, &fec, num_comp);
}
#endif

AdaptivityEvaluator::~AdaptivityEvaluator()
{
   delete fes;
   delete mesh;
#ifdef MFEM_USE_MPI
   delete pfes;
   delete pmesh;
#endif
}

void TMOP_Integrator::EnableLimiting(const GridFunction &n0,
                                     const GridFunction &dist, Coefficient &w0,
                                     TMOP_LimiterFunction *lfunc)
{
   nodes0 = &n0;
   coeff0 = &w0;
   lim_dist = &dist;

   delete lim_func;
   if (lfunc)
   {
      lim_func = lfunc;
   }
   else
   {
      lim_func = new TMOP_QuadraticLimiter;
   }
}
void TMOP_Integrator::EnableLimiting(const GridFunction &n0, Coefficient &w0,
                                     TMOP_LimiterFunction *lfunc)
{
   nodes0 = &n0;
   coeff0 = &w0;
   lim_dist = NULL;

   delete lim_func;
   if (lfunc)
   {
      lim_func = lfunc;
   }
   else
   {
      lim_func = new TMOP_QuadraticLimiter;
   }
}

double TMOP_Integrator::GetElementEnergy(const FiniteElement &el,
                                         ElementTransformation &T,
                                         const Vector &elfun)
{
   int dof = el.GetDof(), dim = el.GetDim();
   double energy;

   DSh.SetSize(dof, dim);
   Jrt.SetSize(dim);
   Jpr.SetSize(dim);
   Jpt.SetSize(dim);
   PMatI.UseExternalData(elfun.GetData(), dof, dim);

   const IntegrationRule *ir = IntRule;
   if (!ir)
   {
      ir = &(IntRules.Get(el.GetGeomType(), 2*el.GetOrder() + 3)); // <---
   }

   energy = 0.0;
   DenseTensor Jtr(dim, dim, ir->GetNPoints());
   targetC->ComputeElementTargets(T.ElementNo, el, *ir, elfun, Jtr);

   // Limited case.
   Vector shape, p, p0, d_vals;
   DenseMatrix pos0;
   if (coeff0)
   {
      shape.SetSize(dof);
      p.SetSize(dim);
      p0.SetSize(dim);
      pos0.SetSize(dof, dim);
      Vector pos0V(pos0.Data(), dof * dim);
      Array<int> pos_dofs;
      nodes0->FESpace()->GetElementVDofs(T.ElementNo, pos_dofs);
      nodes0->GetSubVector(pos_dofs, pos0V);
      if (lim_dist)
      {
         lim_dist->GetValues(T.ElementNo, *ir, d_vals);
      }
      else
      {
         d_vals.SetSize(ir->GetNPoints()); d_vals = 1.0;
      }
   }

   // Define ref->physical transformation, when a Coefficient is specified.
   IsoparametricTransformation *Tpr = NULL;
   if (coeff1 || coeff0)
   {
      Tpr = new IsoparametricTransformation;
      Tpr->SetFE(&el);
      Tpr->ElementNo = T.ElementNo;
      Tpr->Attribute = T.Attribute;
      Tpr->GetPointMat().Transpose(PMatI); // PointMat = PMatI^T
   }
   // TODO: computing the coefficients 'coeff1' and 'coeff0' in physical
   //       coordinates means that, generally, the gradient and Hessian of the
   //       TMOP_Integrator will depend on the derivatives of the coefficients.
   //
   //       In some cases the coefficients are independent of any movement of
   //       the physical coordinates (i.e. changes in 'elfun'), e.g. when the
   //       coefficient is a ConstantCoefficient or a GridFunctionCoefficient.

   for (int i = 0; i < ir->GetNPoints(); i++)
   {
      const IntegrationPoint &ip = ir->IntPoint(i);
      const DenseMatrix &Jtr_i = Jtr(i);
      metric->SetTargetJacobian(Jtr_i);
      CalcInverse(Jtr_i, Jrt);
      const double weight = ip.weight * Jtr_i.Det();

      el.CalcDShape(ip, DSh);
      MultAtB(PMatI, DSh, Jpr);
      Mult(Jpr, Jrt, Jpt);

      double val = metric_normal * metric->EvalW(Jpt);
      if (coeff1) { val *= coeff1->Eval(*Tpr, ip); }

      if (coeff0)
      {
         el.CalcShape(ip, shape);
         PMatI.MultTranspose(shape, p);
         pos0.MultTranspose(shape, p0);
         val += lim_normal *
                lim_func->Eval(p, p0, d_vals(i)) * coeff0->Eval(*Tpr, ip);
      }
      energy += weight * val;
   }
   delete Tpr;

   return energy;
}
void TMOP_Integrator::AssembleElementVector(const FiniteElement &el,
                                            ElementTransformation &T,
                                            const Vector &elfun, Vector &elvect)
{
   if (!fdflag)
   {
      AssembleElementVectorExact(el, T, elfun, elvect);
   }
   else
   {
      AssembleElementVectorFD(el, T, elfun, elvect);
   }
}

void TMOP_Integrator::AssembleElementGrad(const FiniteElement &el,
                                          ElementTransformation &T,
                                          const Vector &elfun,
                                          DenseMatrix &elmat)
{
   if (!fdflag)
   {
      AssembleElementGradExact(el, T, elfun, elmat);
   }
   else
   {
      AssembleElementGradFD(el, T, elfun, elmat);
   }
}

void TMOP_Integrator::AssembleElementVectorExact(const FiniteElement &el,
                                                 ElementTransformation &T,
                                                 const Vector &elfun, Vector &elvect)
{
   int dof = el.GetDof(), dim = el.GetDim();

   DSh.SetSize(dof, dim);
   DS.SetSize(dof, dim);
   Jrt.SetSize(dim);
   Jpt.SetSize(dim);
   P.SetSize(dim);
   PMatI.UseExternalData(elfun.GetData(), dof, dim);
   elvect.SetSize(dof*dim);
   PMatO.UseExternalData(elvect.GetData(), dof, dim);

   const IntegrationRule *ir = IntRule;
   if (!ir)
   {
      ir = &(IntRules.Get(el.GetGeomType(), 2*el.GetOrder() + 3)); // <---
   }

   elvect = 0.0;
   DenseTensor Jtr(dim, dim, ir->GetNPoints());
   targetC->ComputeElementTargets(T.ElementNo, el, *ir, elfun, Jtr);

   // Limited case.
   DenseMatrix pos0;
   Vector shape, p, p0, d_vals, grad;
   if (coeff0)
   {
      shape.SetSize(dof);
      p.SetSize(dim);
      p0.SetSize(dim);
      pos0.SetSize(dof, dim);
      Vector pos0V(pos0.Data(), dof * dim);
      Array<int> pos_dofs;
      nodes0->FESpace()->GetElementVDofs(T.ElementNo, pos_dofs);
      nodes0->GetSubVector(pos_dofs, pos0V);
      if (lim_dist)
      {
         lim_dist->GetValues(T.ElementNo, *ir, d_vals);
      }
      else
      {
         d_vals.SetSize(ir->GetNPoints()); d_vals = 1.0;
      }
   }

   // Define ref->physical transformation, when a Coefficient is specified.
   IsoparametricTransformation *Tpr = NULL;
   if (coeff1 || coeff0)
   {
      Tpr = new IsoparametricTransformation;
      Tpr->SetFE(&el);
      Tpr->ElementNo = T.ElementNo;
      Tpr->Attribute = T.Attribute;
      Tpr->GetPointMat().Transpose(PMatI); // PointMat = PMatI^T
   }

   for (int i = 0; i < ir->GetNPoints(); i++)
   {
      const IntegrationPoint &ip = ir->IntPoint(i);
      const DenseMatrix &Jtr_i = Jtr(i);
      metric->SetTargetJacobian(Jtr_i);
      CalcInverse(Jtr_i, Jrt);
      const double weight = ip.weight * Jtr_i.Det();
      double weight_m = weight * metric_normal;

      el.CalcDShape(ip, DSh);
      Mult(DSh, Jrt, DS);
      MultAtB(PMatI, DS, Jpt);

      metric->EvalP(Jpt, P);

      if (coeff1) { weight_m *= coeff1->Eval(*Tpr, ip); }

      P *= weight_m;
      AddMultABt(DS, P, PMatO);

      // TODO: derivatives of adaptivity-based targets.

      if (coeff0)
      {
         el.CalcShape(ip, shape);
         PMatI.MultTranspose(shape, p);
         pos0.MultTranspose(shape, p0);
         lim_func->Eval_d1(p, p0, d_vals(i), grad);
         grad *= weight * lim_normal * coeff0->Eval(*Tpr, ip);
         AddMultVWt(shape, grad, PMatO);
      }
   }
   delete Tpr;
}

void TMOP_Integrator::AssembleElementGradExact(const FiniteElement &el,
                                               ElementTransformation &T,
                                               const Vector &elfun,
                                               DenseMatrix &elmat)
{
   int dof = el.GetDof(), dim = el.GetDim();

   DSh.SetSize(dof, dim);
   DS.SetSize(dof, dim);
   Jrt.SetSize(dim);
   Jpt.SetSize(dim);
   PMatI.UseExternalData(elfun.GetData(), dof, dim);
   elmat.SetSize(dof*dim);

   const IntegrationRule *ir = IntRule;
   if (!ir)
   {
      ir = &(IntRules.Get(el.GetGeomType(), 2*el.GetOrder() + 3)); // <---
   }

   elmat = 0.0;
   DenseTensor Jtr(dim, dim, ir->GetNPoints());
   targetC->ComputeElementTargets(T.ElementNo, el, *ir, elfun, Jtr);

   // Limited case.
   DenseMatrix pos0, grad_grad;
   Vector shape, p, p0, d_vals;
   if (coeff0)
   {
      shape.SetSize(dof);
      p.SetSize(dim);
      p0.SetSize(dim);
      pos0.SetSize(dof, dim);
      Vector pos0V(pos0.Data(), dof * dim);
      Array<int> pos_dofs;
      nodes0->FESpace()->GetElementVDofs(T.ElementNo, pos_dofs);
      nodes0->GetSubVector(pos_dofs, pos0V);
      if (lim_dist)
      {
         lim_dist->GetValues(T.ElementNo, *ir, d_vals);
      }
      else
      {
         d_vals.SetSize(ir->GetNPoints()); d_vals = 1.0;
      }
   }

   // Define ref->physical transformation, when a Coefficient is specified.
   IsoparametricTransformation *Tpr = NULL;
   if (coeff1 || coeff0)
   {
      Tpr = new IsoparametricTransformation;
      Tpr->SetFE(&el);
      Tpr->ElementNo = T.ElementNo;
      Tpr->Attribute = T.Attribute;
      Tpr->GetPointMat().Transpose(PMatI);
   }

   for (int i = 0; i < ir->GetNPoints(); i++)
   {
      const IntegrationPoint &ip = ir->IntPoint(i);
      const DenseMatrix &Jtr_i = Jtr(i);
      metric->SetTargetJacobian(Jtr_i);
      CalcInverse(Jtr_i, Jrt);
      const double weight = ip.weight * Jtr_i.Det();
      double weight_m = weight * metric_normal;

      el.CalcDShape(ip, DSh);
      Mult(DSh, Jrt, DS);
      MultAtB(PMatI, DS, Jpt);

      if (coeff1) { weight_m *= coeff1->Eval(*Tpr, ip); }

      metric->AssembleH(Jpt, DS, weight_m, elmat);

      // TODO: derivatives of adaptivity-based targets.

      if (coeff0)
      {
         el.CalcShape(ip, shape);
         PMatI.MultTranspose(shape, p);
         pos0.MultTranspose(shape, p0);
         weight_m = weight * lim_normal * coeff0->Eval(*Tpr, ip);
         lim_func->Eval_d2(p, p0, d_vals(i), grad_grad);
         for (int i = 0; i < dof; i++)
         {
            const double w_shape_i = weight_m * shape(i);
            for (int j = 0; j < dof; j++)
            {
               const double w = w_shape_i * shape(j);
               for (int d1 = 0; d1 < dim; d1++)
               {
                  for (int d2 = 0; d2 < dim; d2++)
                  {
                     elmat(d1*dof + i, d2*dof + j) += w * grad_grad(d1, d2);
                  }
               }
            }
         }
      }
   }
   delete Tpr;
}

double TMOP_Integrator::GetFDDerivative(const FiniteElement &el,
                                        ElementTransformation &T,
                                        Vector &elfun, const int dofidx,
                                        const int dir, const double e_fx,
                                        bool update_stored)
{
   int dof = el.GetDof();
   int idx = dir*dof+dofidx;
   elfun[idx]    += dx;
   double e_fxph  = GetElementEnergy(el, T, elfun);
   elfun[idx]    -= dx;
   double dfdx    = (e_fxph-e_fx)/dx;

   if (update_stored)
   {
      (*(ElemPertEnergy[T.ElementNo]))(idx) = e_fxph;
      (*(ElemDer[T.ElementNo]))(idx) = dfdx;
   }

   return dfdx;
}

void TMOP_Integrator::AssembleElementVectorFD(const FiniteElement &el,
                                              ElementTransformation &T,
                                              const Vector &elfun,
                                              Vector &elvect)
{
   const int dof = el.GetDof(), dim = el.GetDim(), elnum = T.ElementNo;
   if (elnum>=ElemDer.Size())
   {
      ElemDer.Append(new Vector);
      ElemPertEnergy.Append(new Vector);
      ElemDer[elnum]->SetSize(dof*dim);
      ElemPertEnergy[elnum]->SetSize(dof*dim);
   }

   elvect.SetSize(dof*dim);
   Vector elfunmod(elfun);

   // Energy for unperturbed configuration
   double e_fx = GetElementEnergy(el, T, elfun);

   for (int j = 0; j < dim; j++)
   {
      for (int i = 0; i < dof; i++)
      {
         if (discr_tc)
         {
            discr_tc->UpdateTargetSpecificationAtNode(
<<<<<<< HEAD
               el, T, i, j, discr_tc->GetTspecPerth(),false);
=======
               el, T, i, j, discr_tc->GetTspecPert1H());
>>>>>>> 6576e8a4
         }
         elvect(j*dof+i) = GetFDDerivative(el, T, elfunmod, i, j, e_fx, true);
         if (discr_tc) { discr_tc->RestoreTargetSpecificationAtNode(T, i); }
      }
   }
}

void TMOP_Integrator::AssembleElementGradFD(const FiniteElement &el,
                                            ElementTransformation &T,
                                            const Vector &elfun,
                                            DenseMatrix &elmat)
{
   const int dof = el.GetDof(), dim = el.GetDim();

   elmat.SetSize(dof*dim);
   Vector elfunmod(elfun);

   const Vector &ElemDerLoc = *(ElemDer[T.ElementNo]);
   const Vector &ElemPertLoc = *(ElemPertEnergy[T.ElementNo]);

   for (int i = 0; i < dof; i++)
   {
      for (int j = 0; j < i+1; j++)
      {
         for (int k1 = 0; k1 < dim; k1++)
         {
            for (int k2 = 0; k2 < dim; k2++)
            {
               elfunmod(k2*dof+j) += dx;

               if (discr_tc)
               {
                  discr_tc->UpdateTargetSpecificationAtNode(
<<<<<<< HEAD
                     el, T, j, k2, discr_tc->GetTspecPerth(),false);
                  if (j!=i)
                  {
                     discr_tc->UpdateTargetSpecificationAtNode(
                        el, T, i, k1, discr_tc->GetTspecPerth(),false);
=======
                     el, T, j, k2, discr_tc->GetTspecPert1H());
                  if (j != i)
                  {
                     discr_tc->UpdateTargetSpecificationAtNode(
                        el, T, i, k1, discr_tc->GetTspecPert1H());
>>>>>>> 6576e8a4
                  }
                  else // j==i
                  {
                     if (k1 != k2)
                     {
                        int idx = k1+k2-1;
                        discr_tc->UpdateTargetSpecificationAtNode(
<<<<<<< HEAD
                           el, T, i, idx, discr_tc->GetTspecPertmix(),true);
=======
                           el, T, i, idx, discr_tc->GetTspecPertMixH());
>>>>>>> 6576e8a4
                     }
                     else // j==i && k1==k2
                     {
                        discr_tc->UpdateTargetSpecificationAtNode(
<<<<<<< HEAD
                           el, T, i, k1, discr_tc->GetTspecPert2h(),false);
=======
                           el, T, i, k1, discr_tc->GetTspecPert2H());
>>>>>>> 6576e8a4
                     }
                  }
               }

               double e_fx   = ElemPertLoc(k2*dof+j);
               double e_fpxph = GetFDDerivative(el, T, elfunmod, i, k1, e_fx,
                                                false);
               elfunmod(k2*dof+j) -= dx;
               double e_fpx = ElemDerLoc(k1*dof+i);

               elmat(k1*dof+i, k2*dof+j) = (e_fpxph - e_fpx) / dx;
               elmat(k2*dof+j, k1*dof+i) = (e_fpxph - e_fpx) / dx;

               if (discr_tc)
               {
                  discr_tc->RestoreTargetSpecificationAtNode(T, i);
                  discr_tc->RestoreTargetSpecificationAtNode(T, j);
               }
            }
         }
      }
   }
}

void TMOP_Integrator::EnableNormalization(const GridFunction &x)
{
   ComputeNormalizationEnergies(x, metric_normal, lim_normal);
   metric_normal = 1.0 / metric_normal;
   lim_normal = 1.0 / lim_normal;
}

#ifdef MFEM_USE_MPI
void TMOP_Integrator::ParEnableNormalization(const ParGridFunction &x)
{
   double loc[2];
   ComputeNormalizationEnergies(x, loc[0], loc[1]);
   double rdc[2];
   MPI_Allreduce(loc, rdc, 2, MPI_DOUBLE, MPI_SUM, x.ParFESpace()->GetComm());
   metric_normal = 1.0 / rdc[0]; lim_normal = 1.0 / rdc[1];
}
#endif

void TMOP_Integrator::ComputeNormalizationEnergies(const GridFunction &x,
                                                   double &metric_energy,
                                                   double &lim_energy)
{
   Array<int> vdofs;
   Vector x_vals;
   const FiniteElementSpace* const fes = x.FESpace();
   const FiniteElement *fe = fes->GetFE(0);

   const int dof = fes->GetFE(0)->GetDof(), dim = fes->GetFE(0)->GetDim();

   DSh.SetSize(dof, dim);
   Jrt.SetSize(dim);
   Jpr.SetSize(dim);
   Jpt.SetSize(dim);

   const IntegrationRule *ir = IntRule;
   if (!ir)
   {
      ir = &(IntRules.Get(fe->GetGeomType(), 2*fe->GetOrder() + 3)); // <---
   }

   DenseTensor Jtr(dim, dim, ir->GetNPoints());

   metric_energy = 0.0;
   lim_energy = 0.0;
   for (int i = 0; i < fes->GetNE(); i++)
   {
      fe = fes->GetFE(i);
      fes->GetElementVDofs(i, vdofs);
      x.GetSubVector(vdofs, x_vals);
      PMatI.UseExternalData(x_vals.GetData(), dof, dim);

      targetC->ComputeElementTargets(i, *fe, *ir, x_vals, Jtr);

      for (int i = 0; i < ir->GetNPoints(); i++)
      {
         const IntegrationPoint &ip = ir->IntPoint(i);
         metric->SetTargetJacobian(Jtr(i));
         CalcInverse(Jtr(i), Jrt);
         const double weight = ip.weight * Jtr(i).Det();

         fe->CalcDShape(ip, DSh);
         MultAtB(PMatI, DSh, Jpr);
         Mult(Jpr, Jrt, Jpt);

         metric_energy += weight * metric->EvalW(Jpt);
         lim_energy += weight;
      }
   }
}

void TMOP_Integrator::ComputeMinJac(const Vector &x,
                                    const FiniteElementSpace &fes)
{
   const IntegrationRule *ir = IntRule;
   if (!ir)
   {
      ir = &(IntRules.Get(fes.GetFE(0)->GetGeomType(),
                          2*fes.GetFE(0)->GetOrder() + 3)); // <---
   }
   const int NE = fes.GetMesh()->GetNE(), dim = fes.GetFE(0)->GetDim(),
             dof = fes.GetFE(0)->GetDof(), nsp = ir->GetNPoints();

   Array<int> xdofs(dof * dim);
   DenseMatrix Jpr(dim), dshape(dof, dim), pos(dof, dim);
   Vector posV(pos.Data(), dof * dim);

   dx = std::numeric_limits<float>::max();

   double detv_sum;
   double detv_avg_min = std::numeric_limits<float>::max();
   for (int i = 0; i < NE; i++)
   {
      fes.GetElementVDofs(i, xdofs);
      x.GetSubVector(xdofs, posV);
      detv_sum = 0.;
      for (int j = 0; j < nsp; j++)
      {
         fes.GetFE(i)->CalcDShape(ir->IntPoint(j), dshape);
         MultAtB(pos, dshape, Jpr);
         detv_sum += std::fabs(Jpr.Det());
      }
      double detv_avg = pow(detv_sum/nsp, 1./dim);
      detv_avg_min = std::min(detv_avg, detv_avg_min);
   }
   dx = detv_avg_min / dxscale;
}

void TMOP_Integrator::ComputeFDh(const Vector &x, const FiniteElementSpace &fes)
{
   if (!fdflag) { return; }
   ComputeMinJac(x, fes);
}

#ifdef MFEM_USE_MPI
void TMOP_Integrator::ComputeFDh(const Vector &x,
                                 const ParFiniteElementSpace &pfes)
{
   if (!fdflag) { return; }
   ComputeMinJac(x, pfes);
   double min_jac_all;
   MPI_Allreduce(&dx, &min_jac_all, 1, MPI_DOUBLE, MPI_MIN, pfes.GetComm());
   dx = min_jac_all;
}
#endif

void TMOP_Integrator::EnableFiniteDifferences(const GridFunction &x)
{
   fdflag = true;
   const FiniteElementSpace *fes = x.FESpace();
   ComputeFDh(x,*fes);
   if (discr_tc)
   {
      discr_tc->UpdateTargetSpecification(x);
      discr_tc->UpdateGradientTargetSpecification(x, dx);
      discr_tc->UpdateHessianTargetSpecification(x, dx);
   }
}

#ifdef MFEM_USE_MPI
void TMOP_Integrator::EnableFiniteDifferences(const ParGridFunction &x)
{
   fdflag = true;
   const ParFiniteElementSpace *pfes = x.ParFESpace();
   ComputeFDh(x,*pfes);
   if (discr_tc)
   {
      discr_tc->UpdateTargetSpecification(x);
      discr_tc->UpdateGradientTargetSpecification(x, dx);
      discr_tc->UpdateHessianTargetSpecification(x, dx);
   }
}
#endif


void InterpolateTMOP_QualityMetric(TMOP_QualityMetric &metric,
                                   const TargetConstructor &tc,
                                   const Mesh &mesh, GridFunction &metric_gf)
{
   const int NE = mesh.GetNE();
   const GridFunction &nodes = *mesh.GetNodes();
   const int dim = mesh.Dimension();
   DenseMatrix Winv(dim), T(dim), A(dim), dshape, pos;
   Array<int> pos_dofs, gf_dofs;
   DenseTensor W;
   Vector posV;

   for (int i = 0; i < NE; i++)
   {
      const FiniteElement &fe_pos = *nodes.FESpace()->GetFE(i);
      const IntegrationRule &ir = metric_gf.FESpace()->GetFE(i)->GetNodes();
      const int nsp = ir.GetNPoints(), dof = fe_pos.GetDof();

      dshape.SetSize(dof, dim);
      pos.SetSize(dof, dim);
      posV.SetDataAndSize(pos.Data(), dof * dim);

      metric_gf.FESpace()->GetElementDofs(i, gf_dofs);
      nodes.FESpace()->GetElementVDofs(i, pos_dofs);
      nodes.GetSubVector(pos_dofs, posV);

      W.SetSize(dim, dim, nsp);
      tc.ComputeElementTargets(i, fe_pos, ir, posV, W);

      for (int j = 0; j < nsp; j++)
      {
         const DenseMatrix &Wj = W(j);
         metric.SetTargetJacobian(Wj);
         CalcInverse(Wj, Winv);

         const IntegrationPoint &ip = ir.IntPoint(j);
         fe_pos.CalcDShape(ip, dshape);
         MultAtB(pos, dshape, A);
         Mult(A, Winv, T);

         metric_gf(gf_dofs[j]) = metric.EvalW(T);
      }
   }
}
} // namespace mfem<|MERGE_RESOLUTION|>--- conflicted
+++ resolved
@@ -1158,7 +1158,7 @@
 
    for (int i=0; i<ncomp; i++)
    {
-       tspec(dofs[dofidx]+i*cnt) = IntData(dofs[dofidx]+dir*cnt+i*cnt*dimmax);
+       tspec(dofs[dofidx]+i*cnt) = IntData(dofs[dofidx]+i*cnt+dir*cnt*dimmax);
    }
 }
 
@@ -1260,32 +1260,17 @@
    tspec_perth.SetSize(x.Size()*ncomp);
 
    Vector TSpecTemp;
-<<<<<<< HEAD
    TSpecTemp.SetSize(ncomp*cnt);
-=======
->>>>>>> 6576e8a4
    Vector xtemp = x;
    for (int j = 0; j < dim; j++)
    {
       for (int i = 0; i < cnt; i++) { xtemp(j*cnt+i) += dx; }
 
-      TSpecTemp.SetDataAndSize(tspec_perth.GetData() + j*cnt, cnt);
+      TSpecTemp.SetDataAndSize(tspec_perth.GetData() + j*cnt*ncomp, cnt*ncomp);
       UpdateTargetSpecification(xtemp, TSpecTemp);
 
-<<<<<<< HEAD
-      for (int i=0; i<cnt; i++)
-      {
-         for (int k=0; k<ncomp; k++)
-         {
-            tspec_perth(k*cnt*dim+j*cnt+i) = TSpecTemp(i+k*cnt);
-         } //loop-k
-         xtemp(j*cnt+i) -= fdeps;
-      } //loop-i
-   } // loop-j
-=======
       for (int i = 0; i < cnt; i++) { xtemp(j*cnt+i) -= dx; }
    }
->>>>>>> 6576e8a4
 }
 
 void DiscreteAdaptTC::UpdateHessianTargetSpecification(const Vector &x,
@@ -1298,10 +1283,7 @@
    tspec_pertmix.SetSize(cnt*totidx*ncomp);
 
    Vector TSpecTemp;
-<<<<<<< HEAD
    TSpecTemp.SetSize(cnt*ncomp);
-=======
->>>>>>> 6576e8a4
    Vector xtemp = x;
 
    // T(x+2h)
@@ -1309,21 +1291,10 @@
    {
       for (int i = 0; i < cnt; i++) { xtemp(j*cnt+i) += 2*dx; }
 
-      TSpecTemp.SetDataAndSize(tspec_pert2h.GetData() + j*cnt, cnt);
+      TSpecTemp.SetDataAndSize(tspec_pert2h.GetData() + j*cnt*ncomp, cnt*ncomp);
       UpdateTargetSpecification(xtemp, TSpecTemp);
 
-<<<<<<< HEAD
-      for (int i=0; i<cnt; i++)
-      {
-         for (int k=0; k<ncomp; k++)
-         {
-            tspec_pert2h(k*cnt*dim+j*cnt+i) = TSpecTemp(k*cnt+i);
-         } //loop-k
-         xtemp(j*cnt+i) -= 2*fdeps;
-      } //loop-i
-=======
       for (int i = 0; i < cnt; i++) { xtemp(j*cnt+i) -= 2*dx; }
->>>>>>> 6576e8a4
    }
 
    // T(x+h,y+h)
@@ -1338,26 +1309,15 @@
             xtemp(k2*cnt+i) += dx;
          }
 
-         TSpecTemp.SetDataAndSize(tspec_pertmix.GetData() + idx*cnt, cnt);
+         TSpecTemp.SetDataAndSize(tspec_pertmix.GetData() + idx*cnt*totidx, cnt*totidx);
          UpdateTargetSpecification(xtemp, TSpecTemp);
 
          for (int i = 0; i < cnt; i++)
          {
-<<<<<<< HEAD
-            for (int k=0; k<ncomp; k++)
-            {
-               tspec_pertmix(k*cnt*totidx+idx*cnt+i) = TSpecTemp(k*cnt+i);
-            } //loop-k
-            xtemp(k1*cnt+i) -= fdeps;
-            xtemp(k2*cnt+i) -= fdeps;
-         } //loop-i
-         idx += 1;
-=======
             xtemp(k1*cnt+i) -= dx;
             xtemp(k2*cnt+i) -= dx;
          }
          idx++;
->>>>>>> 6576e8a4
       }
    }
 }
@@ -1799,11 +1759,7 @@
          if (discr_tc)
          {
             discr_tc->UpdateTargetSpecificationAtNode(
-<<<<<<< HEAD
-               el, T, i, j, discr_tc->GetTspecPerth(),false);
-=======
-               el, T, i, j, discr_tc->GetTspecPert1H());
->>>>>>> 6576e8a4
+               el, T, i, j, discr_tc->GetTspecPert1H(),false);
          }
          elvect(j*dof+i) = GetFDDerivative(el, T, elfunmod, i, j, e_fx, true);
          if (discr_tc) { discr_tc->RestoreTargetSpecificationAtNode(T, i); }
@@ -1837,19 +1793,11 @@
                if (discr_tc)
                {
                   discr_tc->UpdateTargetSpecificationAtNode(
-<<<<<<< HEAD
-                     el, T, j, k2, discr_tc->GetTspecPerth(),false);
-                  if (j!=i)
-                  {
-                     discr_tc->UpdateTargetSpecificationAtNode(
-                        el, T, i, k1, discr_tc->GetTspecPerth(),false);
-=======
-                     el, T, j, k2, discr_tc->GetTspecPert1H());
+                     el, T, j, k2, discr_tc->GetTspecPert1H(),false);
                   if (j != i)
                   {
                      discr_tc->UpdateTargetSpecificationAtNode(
-                        el, T, i, k1, discr_tc->GetTspecPert1H());
->>>>>>> 6576e8a4
+                        el, T, i, k1, discr_tc->GetTspecPert1H(),false);
                   }
                   else // j==i
                   {
@@ -1857,20 +1805,12 @@
                      {
                         int idx = k1+k2-1;
                         discr_tc->UpdateTargetSpecificationAtNode(
-<<<<<<< HEAD
-                           el, T, i, idx, discr_tc->GetTspecPertmix(),true);
-=======
-                           el, T, i, idx, discr_tc->GetTspecPertMixH());
->>>>>>> 6576e8a4
+                           el, T, i, idx, discr_tc->GetTspecPertMixH(),true);
                      }
                      else // j==i && k1==k2
                      {
                         discr_tc->UpdateTargetSpecificationAtNode(
-<<<<<<< HEAD
-                           el, T, i, k1, discr_tc->GetTspecPert2h(),false);
-=======
-                           el, T, i, k1, discr_tc->GetTspecPert2H());
->>>>>>> 6576e8a4
+                           el, T, i, k1, discr_tc->GetTspecPert2H(),false);
                      }
                   }
                }
