// Copyright (c) 2010, Lawrence Livermore National Security, LLC. Produced at
// the Lawrence Livermore National Laboratory. LLNL-CODE-443211. All Rights
// reserved. See file COPYRIGHT for details.
//
// This file is part of the MFEM library. For more information and source code
// availability see http://mfem.org.
//
// MFEM is free software; you can redistribute it and/or modify it under the
// terms of the GNU Lesser General Public License (as published by the Free
// Software Foundation) version 2.1 dated February 1999.

#include "../config/config.hpp"

#ifdef MFEM_USE_MPI

#include "fem.hpp"
#include "../general/sort_pairs.hpp"

#include <climits>
#include <list>

namespace mfem
{

ParFiniteElementSpace::ParFiniteElementSpace(ParFiniteElementSpace &pf)
   : FiniteElementSpace(pf)
{
   MyComm = pf.MyComm;
   NRanks = pf.NRanks;
   MyRank = pf.MyRank;
   pmesh = pf.pmesh;
   gcomm = pf.gcomm;
   pf.gcomm = NULL;
   ltdof_size = pf.ltdof_size;
   ltexdof_size = pf.ltexdof_size;
   Swap(ldof_group, pf.ldof_group);
   Swap(lexdof_group, pf.lexdof_group);
   Swap(ldof_ltdof, pf.ldof_ltdof);
   Swap(lexdof_ltexdof, pf.lexdof_ltexdof);
   Swap(dof_offsets, pf.dof_offsets);
   Swap(tdof_offsets, pf.tdof_offsets);
   Swap(exdof_offsets, pf.exdof_offsets);
   Swap(texdof_offsets, pf.texdof_offsets);
   Swap(tdof_nb_offsets, pf.tdof_nb_offsets);
   Swap(texdof_nb_offsets, pf.texdof_nb_offsets);
   Swap(ldof_sign, pf.ldof_sign);
   P = pf.P;
   pf.P = NULL;
<<<<<<< HEAD
   Pex = pf.Pex;
   pf.Pex = NULL;
=======
   R = pf.R;
   pf.R = NULL;
>>>>>>> 4032c056
   num_face_nbr_dofs = pf.num_face_nbr_dofs;
   pf.num_face_nbr_dofs = -1;
   Swap<Table>(face_nbr_element_dof, pf.face_nbr_element_dof);
   Swap<Table>(face_nbr_ldof, pf.face_nbr_ldof);
   Swap(face_nbr_glob_dof_map, pf.face_nbr_glob_dof_map);
   Swap<Table>(send_face_nbr_ldof, pf.send_face_nbr_ldof);
}

<<<<<<< HEAD
ParFiniteElementSpace::ParFiniteElementSpace(ParMesh *pm,
                                             const FiniteElementCollection *f,
                                             int dim, int order, bool pr_dofs)
   : FiniteElementSpace(pm, f, dim, order, pr_dofs)
=======
ParFiniteElementSpace::ParFiniteElementSpace(
   ParMesh *pm, const FiniteElementCollection *f, int dim, int ordering)
   : FiniteElementSpace(pm, f, dim, ordering)
>>>>>>> 4032c056
{
   mesh = pmesh = pm;

   MyComm = pmesh->GetComm();
   MPI_Comm_size(MyComm, &NRanks);
   MPI_Comm_rank(MyComm, &MyRank);

<<<<<<< HEAD
   P   = NULL;
   Pex = NULL;
=======
   num_face_nbr_dofs = -1;

   P = NULL;
   R = NULL;

   if (Nonconforming())
   {
      gcomm = NULL;
      // needed here to initialize DOF offsets etc.
      GetParallelConformingInterpolation();
      return;
   }
>>>>>>> 4032c056

   if (NURBSext)
   {
      if (own_ext)
      {
         // the FiniteElementSpace constructor created a serial
         // NURBSExtension of higher order than the mesh NURBSExtension

         ParNURBSExtension *pNe = new ParNURBSExtension(
            NURBSext, dynamic_cast<ParNURBSExtension *>(pmesh->NURBSext));
         // serial NURBSext is destroyed by the above constructor
         NURBSext = pNe;
         UpdateNURBS();
      }

      ConstructTrueNURBSDofs();
   }
   else
   {
      ConstructTrueDofs();
      ConstructTrueExDofs();
   }
   GenerateGlobalOffsets();
}

void ParFiniteElementSpace::GetGroupComm(
   GroupCommunicator &gc, int ldof_type, Array<int> *ldof_sign)
{
   int gr;
   int ng = pmesh->GetNGroups();
   int nvd, ned, nfd;
   Array<int> dofs;

   int group_ldof_counter;
   Table &group_ldof = gc.GroupLDofTable();

   nvd = fec->DofForGeometry(Geometry::POINT);
   ned = fec->DofForGeometry(Geometry::SEGMENT);
   nfd = (fdofs) ? (fdofs[1]-fdofs[0]) : (0);

   if (ldof_sign)
   {
      ldof_sign->SetSize(GetNDofs());
      *ldof_sign = 1;
   }

   // count the number of ldofs in all groups (excluding the local group 0)
   group_ldof_counter = 0;
   for (gr = 1; gr < ng; gr++)
   {
      group_ldof_counter += nvd * pmesh->GroupNVertices(gr);
      group_ldof_counter += ned * pmesh->GroupNEdges(gr);
      group_ldof_counter += nfd * pmesh->GroupNFaces(gr);
   }
   if (ldof_type)
   {
      group_ldof_counter *= vdim;
   }
   // allocate the I and J arrays in group_ldof
   group_ldof.SetDims(ng, group_ldof_counter);

   // build the full group_ldof table
   group_ldof_counter = 0;
   group_ldof.GetI()[0] = group_ldof.GetI()[1] = 0;
   for (gr = 1; gr < ng; gr++)
   {
      int j, k, l, m, o, nv, ne, nf;
      const int *ind;

      nv = pmesh->GroupNVertices(gr);
      ne = pmesh->GroupNEdges(gr);
      nf = pmesh->GroupNFaces(gr);

      // vertices
      if (nvd > 0)
      {
         for (j = 0; j < nv; j++)
         {
            k = pmesh->GroupVertex(gr, j);

            dofs.SetSize(nvd);
            m = nvd * k;
            for (l = 0; l < nvd; l++, m++)
            {
               dofs[l] = m;
            }

            if (ldof_type)
            {
               DofsToVDofs(dofs);
            }

            for (l = 0; l < dofs.Size(); l++)
            {
               group_ldof.GetJ()[group_ldof_counter++] = dofs[l];
            }
         }
      }

      // edges
      if (ned > 0)
      {
         for (j = 0; j < ne; j++)
         {
            pmesh->GroupEdge(gr, j, k, o);

            dofs.SetSize(ned);
            m = nvdofs+k*ned;
            ind = fec->DofOrderForOrientation(Geometry::SEGMENT, o);
            for (l = 0; l < ned; l++)
               if (ind[l] < 0)
               {
                  dofs[l] = m + (-1-ind[l]);
                  if (ldof_sign)
                  {
                     (*ldof_sign)[dofs[l]] = -1;
                  }
               }
               else
               {
                  dofs[l] = m + ind[l];
               }

            if (ldof_type)
            {
               DofsToVDofs(dofs);
            }

            for (l = 0; l < dofs.Size(); l++)
            {
               group_ldof.GetJ()[group_ldof_counter++] = dofs[l];
            }
         }
      }

      // faces
      if (nfd > 0)
      {
         for (j = 0; j < nf; j++)
         {
            pmesh->GroupFace(gr, j, k, o);

            dofs.SetSize(nfd);
            m = nvdofs+nedofs+fdofs[k];
            ind = fec->DofOrderForOrientation(
                     mesh->GetFaceBaseGeometry(k), o);
            for (l = 0; l < nfd; l++)
               if (ind[l] < 0)
               {
                  dofs[l] = m + (-1-ind[l]);
                  if (ldof_sign)
                  {
                     (*ldof_sign)[dofs[l]] = -1;
                  }
               }
               else
               {
                  dofs[l] = m + ind[l];
               }

            if (ldof_type)
            {
               DofsToVDofs(dofs);
            }

            for (l = 0; l < dofs.Size(); l++)
            {
               group_ldof.GetJ()[group_ldof_counter++] = dofs[l];
            }
         }
      }

      group_ldof.GetI()[gr+1] = group_ldof_counter;
   }
   gc.Finalize();
}

void ParFiniteElementSpace::GetExGroupComm(
   GroupCommunicator &gc, int ldof_type, Array<int> *lexdof_sign)
{
   int gr;
   int ng = pmesh->GetNGroups();
   int nvd, ned, nfd;
   Array<int> dofs;

   int group_lexdof_counter;
   Table &group_lexdof = gc.GroupLDofTable();

   nvd = fec->DofForGeometry(Geometry::POINT);
   ned = fec->DofForGeometry(Geometry::SEGMENT);
   nfd = (fdofs) ? (fdofs[1]-fdofs[0]) : (0);

   if (lexdof_sign)
   {
      lexdof_sign->SetSize(GetNExDofs());
      *lexdof_sign = 1;
   }

   // count the number of ldofs in all groups (excluding the local group 0)
   group_lexdof_counter = 0;
   for (gr = 1; gr < ng; gr++)
   {
      group_lexdof_counter += nvd * pmesh->GroupNVertices(gr);
      group_lexdof_counter += ned * pmesh->GroupNEdges(gr);
      group_lexdof_counter += nfd * pmesh->GroupNFaces(gr);
   }
   if (ldof_type)
   {
      group_lexdof_counter *= vdim;
   }
   // allocate the I and J arrays in group_ldof
   group_lexdof.SetDims(ng, group_lexdof_counter);

   // build the full group_ldof table
   group_lexdof_counter = 0;
   group_lexdof.GetI()[0] = group_lexdof.GetI()[1] = 0;
   for (gr = 1; gr < ng; gr++)
   {
      int j, k, l, m, o, nv, ne, nf;
      const int *ind;

      nv = pmesh->GroupNVertices(gr);
      ne = pmesh->GroupNEdges(gr);
      nf = pmesh->GroupNFaces(gr);

      // vertices
      if (nvd > 0)
         for (j = 0; j < nv; j++)
         {
            k = pmesh->GroupVertex(gr, j);

            dofs.SetSize(nvd);
            m = nvd * k;
            for (l = 0; l < nvd; l++, m++)
            {
               dofs[l] = m;
            }

            if (ldof_type)
            {
               ExDofsToExVDofs(dofs);
            }

            for (l = 0; l < dofs.Size(); l++)
            {
               group_lexdof.GetJ()[group_lexdof_counter++] = dofs[l];
            }
         }

      // edges
      if (ned > 0)
         for (j = 0; j < ne; j++)
         {
            pmesh->GroupEdge(gr, j, k, o);

            dofs.SetSize(ned);
            m = nvdofs+k*ned;
            ind = fec->DofOrderForOrientation(Geometry::SEGMENT, o);
            for (l = 0; l < ned; l++)
               if (ind[l] < 0)
               {
                  dofs[l] = m + (-1-ind[l]);
                  if (lexdof_sign)
                  {
                     (*lexdof_sign)[dofs[l]] = -1;
                  }
               }
               else
               {
                  dofs[l] = m + ind[l];
               }

            if (ldof_type)
            {
               ExDofsToExVDofs(dofs);
            }

            for (l = 0; l < dofs.Size(); l++)
            {
               group_lexdof.GetJ()[group_lexdof_counter++] = dofs[l];
            }
         }

      // faces
      if (nfd > 0)
         for (j = 0; j < nf; j++)
         {
            pmesh->GroupFace(gr, j, k, o);

            dofs.SetSize(nfd);
            m = nvdofs+nedofs+fdofs[k];
            ind = fec->DofOrderForOrientation(
                     mesh->GetFaceBaseGeometry(k), o);
            for (l = 0; l < nfd; l++)
               if (ind[l] < 0)
               {
                  dofs[l] = m + (-1-ind[l]);
                  if (lexdof_sign)
                  {
                     (*lexdof_sign)[dofs[l]] = -1;
                  }
               }
               else
               {
                  dofs[l] = m + ind[l];
               }

            if (ldof_type)
            {
               ExDofsToExVDofs(dofs);
            }

            for (l = 0; l < dofs.Size(); l++)
            {
               group_lexdof.GetJ()[group_lexdof_counter++] = dofs[l];
            }
         }

      group_lexdof.GetI()[gr+1] = group_lexdof_counter;
   }
   gc.Finalize();
}

void ParFiniteElementSpace::ApplyLDofSigns(Array<int> &dofs) const
{
   for (int i = 0; i < dofs.Size(); i++)
   {
      if (dofs[i] < 0)
      {
         if (ldof_sign[-1-dofs[i]] < 0)
         {
            dofs[i] = -1-dofs[i];
         }
      }
      else
      {
         if (ldof_sign[dofs[i]] < 0)
         {
            dofs[i] = -1-dofs[i];
         }
      }
   }
}

void ParFiniteElementSpace::ApplyLExDofSigns(Array<int> &dofs) const
{
   for (int i = 0; i < dofs.Size(); i++)
      if (dofs[i] < 0)
      {
         if (lexdof_sign[-1-dofs[i]] < 0)
         {
            dofs[i] = -1-dofs[i];
         }
      }
      else
      {
         if (lexdof_sign[dofs[i]] < 0)
         {
            dofs[i] = -1-dofs[i];
         }
      }
}

void ParFiniteElementSpace::GetElementDofs(int i, Array<int> &dofs) const
{
   if (elem_dof)
   {
      elem_dof->GetRow(i, dofs);
      return;
   }
   FiniteElementSpace::GetElementDofs(i, dofs);
   if (Conforming())
   {
      ApplyLDofSigns(dofs);
   }
}

void ParFiniteElementSpace::GetElementExDofs(int i, Array<int> &dofs) const
{
   if (elem_dof)
   {
      elem_dof->GetRow(i, dofs);

      if ( nprdofs == 0 )
      {
         int nb = fec -> DofForGeometry (mesh -> GetElementBaseGeometry (i));
         dofs.SetSize(dofs.Size()-nb);
      }

      return;
   }
   FiniteElementSpace::GetElementExDofs(i, dofs);
   ApplyLExDofSigns(dofs);
}

void ParFiniteElementSpace::GetBdrElementDofs(int i, Array<int> &dofs) const
{
   if (bdrElem_dof)
   {
      bdrElem_dof->GetRow(i, dofs);
      return;
   }
   FiniteElementSpace::GetBdrElementDofs(i, dofs);
   if (Conforming())
   {
      ApplyLDofSigns(dofs);
   }
}

void ParFiniteElementSpace::GetFaceDofs(int i, Array<int> &dofs) const
{
   FiniteElementSpace::GetFaceDofs(i, dofs);
   if (Conforming())
   {
      ApplyLDofSigns(dofs);
   }
}

void ParFiniteElementSpace::GenerateGlobalOffsets()
{
   if (HYPRE_AssumedPartitionCheck())
   {
      HYPRE_Int ldof[4];

      ldof[0] = GetVSize();
      ldof[1] = TrueVSize();
      ldof[2] = GetPrVSize();

      dof_offsets.SetSize(3);
      tdof_offsets.SetSize(3);

      exdof_offsets.SetSize(3);
      texdof_offsets.SetSize(3);

      MPI_Scan(ldof, &dof_offsets[0], 3, HYPRE_MPI_INT, MPI_SUM, MyComm);

      tdof_offsets[1] = dof_offsets[1];
      tdof_offsets[0] = tdof_offsets[1] - ldof[1];

      dof_offsets[1] = dof_offsets[0];
      dof_offsets[0] = dof_offsets[1] - ldof[0];

      texdof_offsets[1] = tdof_offsets[1] - dof_offsets[2];
      texdof_offsets[0] = texdof_offsets[1] - (ldof[1] - ldof[2]);

      exdof_offsets[1] = dof_offsets[1] - dof_offsets[2];
      exdof_offsets[0] = exdof_offsets[1] - (ldof[0] - ldof[2]);

      // get the global sizes in (t)dof_offsets[2]
      if (MyRank == NRanks-1)
      {
         ldof[0] = dof_offsets[1];
         ldof[1] = tdof_offsets[1];
         ldof[2] = exdof_offsets[1];
         ldof[3] = texdof_offsets[1];
      }

      MPI_Bcast(ldof, 4, HYPRE_MPI_INT, NRanks-1, MyComm);
      dof_offsets[2] = ldof[0];
      tdof_offsets[2] = ldof[1];
      exdof_offsets[2] = ldof[2];
      texdof_offsets[2] = ldof[3];

      // Check for overflow
      MFEM_VERIFY(dof_offsets[0] >= 0 && dof_offsets[1] >= 0,
                  "overflow in global dof_offsets");
      MFEM_VERIFY(tdof_offsets[0] >= 0 && tdof_offsets[1] >= 0,
                  "overflow in global tdof_offsets");
      MFEM_VERIFY(exdof_offsets[0] >= 0 && exdof_offsets[1] >= 0,
                  "overflow in global exdof_offsets");
      MFEM_VERIFY(texdof_offsets[0] >= 0 && texdof_offsets[1] >= 0,
                  "overflow in global texdof_offsets");

<<<<<<< HEAD
      // Communicate the neighbor offsets in tdof_nb_offsets
      GroupTopology &gt = GetGroupTopo();
      int nsize = gt.GetNumNeighbors()-1;
      MPI_Request *requests = new MPI_Request[4*nsize];
      MPI_Status  *statuses = new MPI_Status[4*nsize];
      tdof_nb_offsets.SetSize(nsize+1);
      tdof_nb_offsets[0] = tdof_offsets[0];

      texdof_nb_offsets.SetSize(nsize+1);
      texdof_nb_offsets[0] = texdof_offsets[0];

      int request_counter = 0;
      // send and receive neighbors' local tdof offsets
      for (int i = 1; i <= nsize; i++)
         MPI_Irecv(&tdof_nb_offsets[i], 1, HYPRE_MPI_INT, gt.GetNeighborRank(i),
                   5365, MyComm, &requests[request_counter++]);

      for (int i = 1; i <= nsize; i++)
         MPI_Isend(&tdof_nb_offsets[0], 1, HYPRE_MPI_INT, gt.GetNeighborRank(i),
                   5365, MyComm, &requests[request_counter++]);

      // send and receive neighbors' local texdof offsets
      for (int i = 1; i <= nsize; i++)
         MPI_Irecv(&texdof_nb_offsets[i], 1, HYPRE_MPI_INT, gt.GetNeighborRank(i),
                   5365, MyComm, &requests[request_counter++]);

      for (int i = 1; i <= nsize; i++)
         MPI_Isend(&texdof_nb_offsets[0], 1, HYPRE_MPI_INT, gt.GetNeighborRank(i),
                   5365, MyComm, &requests[request_counter++]);

      MPI_Waitall(request_counter, requests, statuses);
=======
      if (Conforming())
      {
         // Communicate the neighbor offsets in tdof_nb_offsets
         GroupTopology &gt = GetGroupTopo();
         int nsize = gt.GetNumNeighbors()-1;
         MPI_Request *requests = new MPI_Request[2*nsize];
         MPI_Status  *statuses = new MPI_Status[2*nsize];
         tdof_nb_offsets.SetSize(nsize+1);
         tdof_nb_offsets[0] = tdof_offsets[0];

         int request_counter = 0;
         // send and receive neighbors' local tdof offsets
         for (int i = 1; i <= nsize; i++)
         {
            MPI_Irecv(&tdof_nb_offsets[i], 1, HYPRE_MPI_INT,
                      gt.GetNeighborRank(i), 5365, MyComm,
                      &requests[request_counter++]);
         }
         for (int i = 1; i <= nsize; i++)
         {
            MPI_Isend(&tdof_nb_offsets[0], 1, HYPRE_MPI_INT,
                      gt.GetNeighborRank(i), 5365, MyComm,
                      &requests[request_counter++]);
         }
         MPI_Waitall(request_counter, requests, statuses);
>>>>>>> 4032c056

         delete [] statuses;
         delete [] requests;
      }
      else
      {
         // TODO
      }
   }
   else
   {
      int i;
      HYPRE_Int ldof  = GetVSize();
      HYPRE_Int ltdof = TrueVSize();
      HYPRE_Int lexdof  = GetExVSize();
      HYPRE_Int ltexdof = TrueExVSize();

      dof_offsets.SetSize (NRanks+1);
      tdof_offsets.SetSize(NRanks+1);
      exdof_offsets.SetSize (NRanks+1);
      texdof_offsets.SetSize(NRanks+1);

      MPI_Allgather(&ldof, 1, HYPRE_MPI_INT,
                    &dof_offsets[1], 1, HYPRE_MPI_INT, MyComm);
      MPI_Allgather(&ltdof, 1, HYPRE_MPI_INT,
                    &tdof_offsets[1], 1, HYPRE_MPI_INT, MyComm);
      MPI_Allgather(&lexdof, 1, HYPRE_MPI_INT,
                    &exdof_offsets[1], 1, HYPRE_MPI_INT, MyComm);
      MPI_Allgather(&ltexdof, 1, HYPRE_MPI_INT,
                    &texdof_offsets[1], 1, HYPRE_MPI_INT, MyComm);

      dof_offsets[0] = tdof_offsets[0] = 0;
      exdof_offsets[0] = texdof_offsets[0] = 0;
      for (i = 1; i < NRanks; i++)
      {
         dof_offsets [i+1] += dof_offsets [i];
         tdof_offsets[i+1] += tdof_offsets[i];
         exdof_offsets [i+1] += exdof_offsets [i];
         texdof_offsets[i+1] += texdof_offsets[i];
      }

      // Check for overflow
      MFEM_VERIFY(dof_offsets[MyRank] >= 0 && dof_offsets[MyRank+1] >= 0,
                  "overflow in global dof_offsets");
      MFEM_VERIFY(tdof_offsets[MyRank] >= 0 && tdof_offsets[MyRank+1] >= 0,
                  "overflow in global tdof_offsets");
      MFEM_VERIFY(exdof_offsets[MyRank] >= 0 && exdof_offsets[MyRank+1] >= 0,
                  "overflow in global exdof_offsets");
      MFEM_VERIFY(texdof_offsets[MyRank] >= 0 && texdof_offsets[MyRank+1] >= 0,
                  "overflow in global texdof_offsets");
   }
}

HypreParMatrix *ParFiniteElementSpace::Dof_TrueDof_Matrix() // matrix P
{
   if (P)
   {
      return P;
   }

   if (Nonconforming())
   {
      GetParallelConformingInterpolation();
      return P;
   }

   int ldof  = GetVSize();
   int ltdof = TrueVSize();

   HYPRE_Int *i_diag = new HYPRE_Int[ldof+1];
   HYPRE_Int *j_diag = new HYPRE_Int[ltdof];
   int diag_counter;

   HYPRE_Int *i_offd = new HYPRE_Int[ldof+1];
   HYPRE_Int *j_offd = new HYPRE_Int[ldof-ltdof];
   int offd_counter;

   HYPRE_Int *cmap   = new HYPRE_Int[ldof-ltdof];

   HYPRE_Int *col_starts = GetTrueDofOffsets();
   HYPRE_Int *row_starts = GetDofOffsets();

   Array<Pair<HYPRE_Int, int> > cmap_j_offd(ldof-ltdof);

   i_diag[0] = i_offd[0] = 0;
   diag_counter = offd_counter = 0;
   for (int i = 0; i < ldof; i++)
   {
      int ltdof = GetLocalTDofNumber(i);
      if (ltdof >= 0)
      {
         j_diag[diag_counter++] = ltdof;
      }
      else
      {
         cmap_j_offd[offd_counter].one = GetGlobalTDofNumber(i);
         cmap_j_offd[offd_counter].two = offd_counter;
         offd_counter++;
      }
      i_diag[i+1] = diag_counter;
      i_offd[i+1] = offd_counter;
   }

   SortPairs<HYPRE_Int, int>(cmap_j_offd, offd_counter);

   for (int i = 0; i < offd_counter; i++)
   {
      cmap[i] = cmap_j_offd[i].one;
      j_offd[cmap_j_offd[i].two] = i;
   }

   P = new HypreParMatrix(MyComm, MyRank, NRanks, row_starts, col_starts,
                          i_diag, j_diag, i_offd, j_offd, cmap, offd_counter);

   SparseMatrix Pdiag(0, 0);
   P->GetDiag(Pdiag);
   R = Transpose(Pdiag);

   return P;
}

HypreParMatrix *ParFiniteElementSpace::ExDof_TrueExDof_Matrix() // matrix Pex
{
   if (Pex)
   {
      return Pex;
   }

   int ldof  = GetExVSize();
   int ltdof = TrueExVSize();

   HYPRE_Int *i_diag = new HYPRE_Int[ldof+1];
   HYPRE_Int *j_diag = new HYPRE_Int[ltdof];
   int diag_counter;

   HYPRE_Int *i_offd = new HYPRE_Int[ldof+1];
   HYPRE_Int *j_offd = new HYPRE_Int[ldof-ltdof];
   int offd_counter;

   HYPRE_Int *cmap   = new HYPRE_Int[ldof-ltdof];

   HYPRE_Int *col_starts = GetTrueExDofOffsets();
   HYPRE_Int *row_starts = GetExDofOffsets();

   Array<Pair<HYPRE_Int, int> > cmap_j_offd(ldof-ltdof);

   i_diag[0] = i_offd[0] = 0;
   diag_counter = offd_counter = 0;
   for (int i = 0; i < ldof; i++)
   {
      int ltdof = GetLocalTExDofNumber(i);
      if (ltdof >= 0)
      {
         j_diag[diag_counter++] = ltdof;
      }
      else
      {
         cmap_j_offd[offd_counter].one = GetGlobalTExDofNumber(i);
         cmap_j_offd[offd_counter].two = offd_counter;
         offd_counter++;
      }
      i_diag[i+1] = diag_counter;
      i_offd[i+1] = offd_counter;
   }

   SortPairs<HYPRE_Int, int>(cmap_j_offd, offd_counter);

   for (int i = 0; i < offd_counter; i++)
   {
      cmap[i] = cmap_j_offd[i].one;
      j_offd[cmap_j_offd[i].two] = i;
   }

   Pex = new HypreParMatrix(MyComm, MyRank, NRanks, row_starts, col_starts,
                            i_diag, j_diag, i_offd, j_offd, cmap,
                            offd_counter);

   return Pex;
}

void ParFiniteElementSpace::DivideByGroupSize(double *vec)
{
   if (Nonconforming())
   {
      MFEM_ABORT("Not implemented for NC mesh.");
   }

   GroupTopology &gt = GetGroupTopo();

   for (int i = 0; i < ldof_group.Size(); i++)
      if (gt.IAmMaster(ldof_group[i])) // we are the master
      {
         vec[ldof_ltdof[i]] /= gt.GetGroupSize(ldof_group[i]);
      }
}

GroupCommunicator *ParFiniteElementSpace::ScalarGroupComm()
{
   if (Nonconforming())
   {
      MFEM_WARNING("Not implemented for NC mesh.");
      return NULL;
   }

   GroupCommunicator *gc = new GroupCommunicator(GetGroupTopo());
   if (NURBSext)
   {
      gc->Create(pNURBSext()->ldof_group);
   }
   else
   {
      GetGroupComm(*gc, 0);
   }
   return gc;
}

void ParFiniteElementSpace::Synchronize(Array<int> &ldof_marker) const
{
   if (Nonconforming())
   {
      MFEM_ABORT("Not implemented for NC mesh.");
   }

   if (ldof_marker.Size() != GetVSize())
   {
      mfem_error("ParFiniteElementSpace::Synchronize");
   }

   // implement allreduce(|) as reduce(|) + broadcast
   gcomm->Reduce<int>(ldof_marker, GroupCommunicator::BitOR);
   gcomm->Bcast(ldof_marker);
}

void ParFiniteElementSpace::GetEssentialVDofs(const Array<int> &bdr_attr_is_ess,
                                              Array<int> &ess_dofs) const
{
   FiniteElementSpace::GetEssentialVDofs(bdr_attr_is_ess, ess_dofs);

   if (Conforming())
   {
      // Make sure that processors without boundary elements mark
      // their boundary dofs (if they have any).
      Synchronize(ess_dofs);
   }
}

void ParFiniteElementSpace::GetEssentialTrueDofs(
   const Array<int> &bdr_attr_is_ess, Array<int> &ess_tdof_list)
{
   Array<int> ess_dofs, true_ess_dofs;

   GetEssentialVDofs(bdr_attr_is_ess, ess_dofs);
   GetRestrictionMatrix()->BooleanMult(ess_dofs, true_ess_dofs);
   MarkerToList(true_ess_dofs, ess_tdof_list);
}

int ParFiniteElementSpace::GetLocalTDofNumber(int ldof)
{
   if (Nonconforming())
   {
      MFEM_VERIFY(P, "Dof_TrueDof_Matrix() needs to be called before "
                  "GetLocalTDofNumber()");

      return ldof_ltdof[ldof]; // NOTE: contains -1 for slaves/DOFs we don't own
   }
   else
   {
      if (GetGroupTopo().IAmMaster(ldof_group[ldof]))
      {
         return ldof_ltdof[ldof];
      }
      else
      {
         return -1;
      }
   }
}

HYPRE_Int ParFiniteElementSpace::GetGlobalTDofNumber(int ldof)
{
   if (Nonconforming())
   {
      MFEM_VERIFY(ldof_ltdof[ldof] >= 0, "ldof " << ldof << " not a true DOF.");

      return GetMyTDofOffset() + ldof_ltdof[ldof];
   }
   else
   {
      if (HYPRE_AssumedPartitionCheck())
      {
         return ldof_ltdof[ldof] +
                tdof_nb_offsets[GetGroupTopo().GetGroupMaster(ldof_group[ldof])];
      }
      else
      {
         return ldof_ltdof[ldof] +
                tdof_offsets[GetGroupTopo().GetGroupMasterRank(ldof_group[ldof])];
      }
   }
}

HYPRE_Int ParFiniteElementSpace::GetGlobalScalarTDofNumber(int sldof)
{
   if (Nonconforming())
   {
      MFEM_ABORT("Not implemented for NC mesh.");
   }

   if (HYPRE_AssumedPartitionCheck())
   {
      if (ordering == Ordering::byNODES)
      {
         return ldof_ltdof[sldof] +
                tdof_nb_offsets[GetGroupTopo().GetGroupMaster(
                                   ldof_group[sldof])] / vdim;
      }
      else
      {
         return (ldof_ltdof[sldof*vdim] +
                 tdof_nb_offsets[GetGroupTopo().GetGroupMaster(
                                    ldof_group[sldof*vdim])]) / vdim;
      }
   }

   if (ordering == Ordering::byNODES)
   {
      return ldof_ltdof[sldof] +
             tdof_offsets[GetGroupTopo().GetGroupMasterRank(
                             ldof_group[sldof])] / vdim;
   }
   else
   {
      return (ldof_ltdof[sldof*vdim] +
              tdof_offsets[GetGroupTopo().GetGroupMasterRank(
                              ldof_group[sldof*vdim])]) / vdim;
   }
}

HYPRE_Int ParFiniteElementSpace::GetMyDofOffset() const
{
   return HYPRE_AssumedPartitionCheck() ? dof_offsets[0] : dof_offsets[MyRank];
}

HYPRE_Int ParFiniteElementSpace::GetMyTDofOffset() const
{
   return HYPRE_AssumedPartitionCheck()? tdof_offsets[0] : tdof_offsets[MyRank];
}

int ParFiniteElementSpace::GetLocalTExDofNumber(int ldof)
{
   if (GetGroupTopo().IAmMaster(lexdof_group[ldof]))
   {
      return lexdof_ltexdof[ldof];
   }
   else
   {
      return -1;
   }
}

HYPRE_Int ParFiniteElementSpace::GetGlobalTExDofNumber(int ldof)
{
   if (HYPRE_AssumedPartitionCheck())
   {
      return lexdof_ltexdof[ldof] +
             texdof_nb_offsets[GetGroupTopo().GetGroupMaster(lexdof_group[ldof])];
   }

   return lexdof_ltexdof[ldof] +
          texdof_offsets[GetGroupTopo().GetGroupMasterRank(lexdof_group[ldof])];
}

HYPRE_Int ParFiniteElementSpace::GetGlobalScalarTExDofNumber(int sldof)
{
   if (HYPRE_AssumedPartitionCheck())
   {
      if (ordering == Ordering::byNODES)
         return lexdof_ltexdof[sldof] +
                texdof_nb_offsets[GetGroupTopo().GetGroupMaster(
                                     lexdof_group[sldof])] / vdim;
      else
         return (lexdof_ltexdof[sldof*vdim] +
                 texdof_nb_offsets[GetGroupTopo().GetGroupMaster(
                                      lexdof_group[sldof*vdim])]) / vdim;
   }

   if (ordering == Ordering::byNODES)
      return lexdof_ltexdof[sldof] +
             texdof_offsets[GetGroupTopo().GetGroupMasterRank(
                               lexdof_group[sldof])] / vdim;
   else
      return (lexdof_ltexdof[sldof*vdim] +
              texdof_offsets[GetGroupTopo().GetGroupMasterRank(
                                lexdof_group[sldof*vdim])]) / vdim;
}

HYPRE_Int ParFiniteElementSpace::GetMyExDofOffset()
{
   if (HYPRE_AssumedPartitionCheck())
   {
      return exdof_offsets[0];
   }
   else
   {
      return exdof_offsets[MyRank];
   }
}

void ParFiniteElementSpace::ExchangeFaceNbrData()
{
   if (num_face_nbr_dofs >= 0) { return; }

   pmesh->ExchangeFaceNbrData();

   int num_face_nbrs = pmesh->GetNFaceNeighbors();

   if (num_face_nbrs == 0)
   {
      num_face_nbr_dofs = 0;
      return;
   }

   MPI_Request *requests = new MPI_Request[2*num_face_nbrs];
   MPI_Request *send_requests = requests;
   MPI_Request *recv_requests = requests + num_face_nbrs;
   MPI_Status  *statuses = new MPI_Status[num_face_nbrs];

   Array<int> ldofs;
   Array<int> ldof_marker(GetVSize());
   ldof_marker = -1;

   Table send_nbr_elem_dof;

   send_nbr_elem_dof.MakeI(pmesh->send_face_nbr_elements.Size_of_connections());
   send_face_nbr_ldof.MakeI(num_face_nbrs);
   face_nbr_ldof.MakeI(num_face_nbrs);
   int *send_el_off = pmesh->send_face_nbr_elements.GetI();
   int *recv_el_off = pmesh->face_nbr_elements_offset;
   for (int fn = 0; fn < num_face_nbrs; fn++)
   {
      int *my_elems = pmesh->send_face_nbr_elements.GetRow(fn);
      int  num_my_elems = pmesh->send_face_nbr_elements.RowSize(fn);

      for (int i = 0; i < num_my_elems; i++)
      {
         GetElementVDofs(my_elems[i], ldofs);
         for (int j = 0; j < ldofs.Size(); j++)
            if (ldof_marker[ldofs[j]] != fn)
            {
               ldof_marker[ldofs[j]] = fn;
               send_face_nbr_ldof.AddAColumnInRow(fn);
            }
         send_nbr_elem_dof.AddColumnsInRow(send_el_off[fn] + i, ldofs.Size());
      }

      int nbr_rank = pmesh->GetFaceNbrRank(fn);
      int tag = 0;
      MPI_Isend(&send_face_nbr_ldof.GetI()[fn], 1, MPI_INT, nbr_rank, tag,
                MyComm, &send_requests[fn]);

      MPI_Irecv(&face_nbr_ldof.GetI()[fn], 1, MPI_INT, nbr_rank, tag,
                MyComm, &recv_requests[fn]);
   }

   MPI_Waitall(num_face_nbrs, recv_requests, statuses);
   face_nbr_ldof.MakeJ();

   num_face_nbr_dofs = face_nbr_ldof.Size_of_connections();

   MPI_Waitall(num_face_nbrs, send_requests, statuses);
   send_face_nbr_ldof.MakeJ();

   // send/receive the I arrays of send_nbr_elem_dof/face_nbr_element_dof,
   // respectively (they contain the number of dofs for each face-neighbor
   // element)
   face_nbr_element_dof.MakeI(recv_el_off[num_face_nbrs]);

   int *send_I = send_nbr_elem_dof.GetI();
   int *recv_I = face_nbr_element_dof.GetI();
   for (int fn = 0; fn < num_face_nbrs; fn++)
   {
      int nbr_rank = pmesh->GetFaceNbrRank(fn);
      int tag = 0;
      MPI_Isend(send_I + send_el_off[fn], send_el_off[fn+1] - send_el_off[fn],
                MPI_INT, nbr_rank, tag, MyComm, &send_requests[fn]);

      MPI_Irecv(recv_I + recv_el_off[fn], recv_el_off[fn+1] - recv_el_off[fn],
                MPI_INT, nbr_rank, tag, MyComm, &recv_requests[fn]);
   }

   MPI_Waitall(num_face_nbrs, send_requests, statuses);
   send_nbr_elem_dof.MakeJ();

   ldof_marker = -1;

   for (int fn = 0; fn < num_face_nbrs; fn++)
   {
      int *my_elems = pmesh->send_face_nbr_elements.GetRow(fn);
      int  num_my_elems = pmesh->send_face_nbr_elements.RowSize(fn);

      for (int i = 0; i < num_my_elems; i++)
      {
         GetElementVDofs(my_elems[i], ldofs);
         for (int j = 0; j < ldofs.Size(); j++)
         {
            if (ldof_marker[ldofs[j]] != fn)
            {
               ldof_marker[ldofs[j]] = fn;
               send_face_nbr_ldof.AddConnection(fn, ldofs[j]);
            }
         }
         send_nbr_elem_dof.AddConnections(
            send_el_off[fn] + i, ldofs, ldofs.Size());
      }
   }
   send_face_nbr_ldof.ShiftUpI();
   send_nbr_elem_dof.ShiftUpI();

   // convert the ldof indices in send_nbr_elem_dof
   int *send_J = send_nbr_elem_dof.GetJ();
   for (int fn = 0, j = 0; fn < num_face_nbrs; fn++)
   {
      int  num_ldofs = send_face_nbr_ldof.RowSize(fn);
      int *ldofs     = send_face_nbr_ldof.GetRow(fn);
      int  j_end     = send_I[send_el_off[fn+1]];

      for (int i = 0; i < num_ldofs; i++)
      {
         ldof_marker[ldofs[i]] = i;
      }

      for ( ; j < j_end; j++)
      {
         send_J[j] = ldof_marker[send_J[j]];
      }
   }

   MPI_Waitall(num_face_nbrs, recv_requests, statuses);
   face_nbr_element_dof.MakeJ();

   // send/receive the J arrays of send_nbr_elem_dof/face_nbr_element_dof,
   // respectively (they contain the element dofs in enumeration local for
   // the face-neighbor pair)
   int *recv_J = face_nbr_element_dof.GetJ();
   for (int fn = 0; fn < num_face_nbrs; fn++)
   {
      int nbr_rank = pmesh->GetFaceNbrRank(fn);
      int tag = 0;

      MPI_Isend(send_J + send_I[send_el_off[fn]],
                send_I[send_el_off[fn+1]] - send_I[send_el_off[fn]],
                MPI_INT, nbr_rank, tag, MyComm, &send_requests[fn]);

      MPI_Irecv(recv_J + recv_I[recv_el_off[fn]],
                recv_I[recv_el_off[fn+1]] - recv_I[recv_el_off[fn]],
                MPI_INT, nbr_rank, tag, MyComm, &recv_requests[fn]);
   }

   MPI_Waitall(num_face_nbrs, recv_requests, statuses);

   // shift the J array of face_nbr_element_dof
   for (int fn = 0, j = 0; fn < num_face_nbrs; fn++)
   {
      int shift = face_nbr_ldof.GetI()[fn];
      int j_end = recv_I[recv_el_off[fn+1]];

      for ( ; j < j_end; j++)
      {
         recv_J[j] += shift;
      }
   }

   MPI_Waitall(num_face_nbrs, send_requests, statuses);

   // send/receive the J arrays of send_face_nbr_ldof/face_nbr_ldof,
   // respectively
   send_J = send_face_nbr_ldof.GetJ();
   for (int fn = 0; fn < num_face_nbrs; fn++)
   {
      int nbr_rank = pmesh->GetFaceNbrRank(fn);
      int tag = 0;

      MPI_Isend(send_face_nbr_ldof.GetRow(fn),
                send_face_nbr_ldof.RowSize(fn),
                MPI_INT, nbr_rank, tag, MyComm, &send_requests[fn]);

      MPI_Irecv(face_nbr_ldof.GetRow(fn),
                face_nbr_ldof.RowSize(fn),
                MPI_INT, nbr_rank, tag, MyComm, &recv_requests[fn]);
   }

   MPI_Waitall(num_face_nbrs, recv_requests, statuses);
   MPI_Waitall(num_face_nbrs, send_requests, statuses);

   // send my_dof_offset (i.e. my_ldof_offset) to face neighbors and receive
   // their offset in dof_face_nbr_offsets, used to define face_nbr_glob_dof_map
   face_nbr_glob_dof_map.SetSize(num_face_nbr_dofs);
   Array<HYPRE_Int> dof_face_nbr_offsets(num_face_nbrs);
   HYPRE_Int my_dof_offset = GetMyDofOffset();
   for (int fn = 0; fn < num_face_nbrs; fn++)
   {
      int nbr_rank = pmesh->GetFaceNbrRank(fn);
      int tag = 0;

      MPI_Isend(&my_dof_offset, 1, HYPRE_MPI_INT, nbr_rank, tag,
                MyComm, &send_requests[fn]);

      MPI_Irecv(&dof_face_nbr_offsets[fn], 1, HYPRE_MPI_INT, nbr_rank, tag,
                MyComm, &recv_requests[fn]);
   }

   MPI_Waitall(num_face_nbrs, recv_requests, statuses);

   // set the array face_nbr_glob_dof_map which holds the global ldof indices of
   // the face-neighbor dofs
   for (int fn = 0, j = 0; fn < num_face_nbrs; fn++)
   {
      for (int j_end = face_nbr_ldof.GetI()[fn+1]; j < j_end; j++)
         face_nbr_glob_dof_map[j] =
            dof_face_nbr_offsets[fn] + face_nbr_ldof.GetJ()[j];
   }

   MPI_Waitall(num_face_nbrs, send_requests, statuses);

   delete [] statuses;
   delete [] requests;
}

void ParFiniteElementSpace::GetFaceNbrElementVDofs(
   int i, Array<int> &vdofs) const
{
   face_nbr_element_dof.GetRow(i, vdofs);
}

const FiniteElement *ParFiniteElementSpace::GetFaceNbrFE(int i) const
{
   const FiniteElement *FE =
      fec->FiniteElementForGeometry(
         pmesh->face_nbr_elements[i]->GetGeometryType());

   if (NURBSext)
   {
      mfem_error("ParFiniteElementSpace::GetFaceNbrFE"
                 " does not support NURBS!");
   }
   return FE;
}

void ParFiniteElementSpace::Lose_Dof_TrueDof_Matrix()
{
   hypre_ParCSRMatrix *csrP = (hypre_ParCSRMatrix*)(*P);
   hypre_ParCSRMatrixOwnsRowStarts(csrP) = 1;
   hypre_ParCSRMatrixOwnsColStarts(csrP) = 1;
   P -> StealData();
   dof_offsets.LoseData();
   tdof_offsets.LoseData();
}

void ParFiniteElementSpace::ConstructTrueDofs()
{
   int i, gr, n = GetVSize();
   GroupTopology &gt = pmesh->gtopo;
   gcomm = new GroupCommunicator(gt);
   Table &group_ldof = gcomm->GroupLDofTable();

   GetGroupComm(*gcomm, 1, &ldof_sign);

   // Define ldof_group and mark ldof_ltdof with
   //   -1 for ldof that is ours
   //   -2 for ldof that is in a group with another master
   ldof_group.SetSize(n);
   ldof_ltdof.SetSize(n);
   ldof_group = 0;
   ldof_ltdof = -1;

   for (gr = 1; gr < group_ldof.Size(); gr++)
   {
      const int *ldofs = group_ldof.GetRow(gr);
      const int nldofs = group_ldof.RowSize(gr);
      for (i = 0; i < nldofs; i++)
      {
         ldof_group[ldofs[i]] = gr;
      }

      if (!gt.IAmMaster(gr)) // we are not the master
      {
         for (i = 0; i < nldofs; i++)
         {
            ldof_ltdof[ldofs[i]] = -2;
         }
      }
   }

   // count ltdof_size
   ltdof_size = 0;
   for (i = 0; i < n; i++)
   {
      if (ldof_ltdof[i] == -1)
      {
         ldof_ltdof[i] = ltdof_size++;
      }
   }

   // have the group masters broadcast their ltdofs to the rest of the group
   gcomm->Bcast(ldof_ltdof);
}

void ParFiniteElementSpace::ConstructTrueExDofs()
{
   int i, gr, nex = GetExVSize();
   GroupTopology &gt = pmesh->gtopo;
   exgcomm = new GroupCommunicator(gt);
   Table &group_ldof = exgcomm->GroupLDofTable();

   GetExGroupComm(*exgcomm, 1, &lexdof_sign);

   // Define ldof_group and mark ldof_ltdof with
   //   -1 for ldof that is ours
   //   -2 for ldof that is in a group with another master
   lexdof_group.SetSize(nex);
   lexdof_ltexdof.SetSize(nex);
   lexdof_group = 0;
   lexdof_ltexdof = -1;

   for (gr = 1; gr < group_ldof.Size(); gr++)
   {
      const int *ldofs = group_ldof.GetRow(gr);
      const int nldofs = group_ldof.RowSize(gr);
      for (i = 0; i < nldofs; i++)
      {
         lexdof_group[ldofs[i]] = gr;
      }
      if (!gt.IAmMaster(gr)) // we are not the master
         for (i = 0; i < nldofs; i++)
         {
            lexdof_ltexdof[ldofs[i]] = -2;
         }
   }

   // count ltexdof_size
   ltexdof_size = 0;
   for (i = 0; i < nex; i++)
      if (lexdof_ltexdof[i] == -1)
      {
         lexdof_ltexdof[i] = ltexdof_size++;
      }

   // have the group masters broadcast their ltexdofs to the rest of the group
   exgcomm->Bcast(lexdof_ltexdof);
}

void ParFiniteElementSpace::ConstructTrueNURBSDofs()
{
   int n = GetVSize();
   GroupTopology &gt = pNURBSext()->gtopo;
   gcomm = new GroupCommunicator(gt);

   // pNURBSext()->ldof_group is for scalar space!
   if (vdim == 1)
   {
      ldof_group.MakeRef(pNURBSext()->ldof_group);
   }
   else
   {
      const int *scalar_ldof_group = pNURBSext()->ldof_group;
      ldof_group.SetSize(n);
      for (int i = 0; i < n; i++)
      {
         ldof_group[i] = scalar_ldof_group[VDofToDof(i)];
      }
   }

   gcomm->Create(ldof_group);

   // ldof_sign.SetSize(n);
   // ldof_sign = 1;
   ldof_sign.DeleteAll();

   ltdof_size = 0;
   ldof_ltdof.SetSize(n);
   for (int i = 0; i < n; i++)
   {
      if (gt.IAmMaster(ldof_group[i]))
      {
         ldof_ltdof[i] = ltdof_size;
         ltdof_size++;
      }
      else
      {
         ldof_ltdof[i] = -2;
      }
   }

   // have the group masters broadcast their ltdofs to the rest of the group
   gcomm->Bcast(ldof_ltdof);
}

inline int decode_dof(int dof, double& sign)
{
   return (dof >= 0) ? (sign = 1, dof) : (sign = -1, (-1 - dof));
}

const int INVALID_DOF = INT_MAX;

static void MaskSlaveDofs(Array<int> &slave_dofs, const DenseMatrix &pm,
                          const FiniteElementCollection *fec)
{
   // If a slave edge/face shares a vertex with its master, that vertex is
   // not really a slave. In serial this is easily taken care of with the
   // statement "if (mdof != sdof)" inside AddDependencies. In parallel this
   // doesn't work as 'mdof' and 'sdof' may be on different processors.
   // Here we detect these cases from the slave point matrix.

   int k, i;
   int nv = fec->DofForGeometry(Geometry::POINT);
   int ne = fec->DofForGeometry(Geometry::SEGMENT);

   if (pm.Width() == 2) // edge: exclude master endpoint vertices
   {
      if (nv)
      {
         for (i = 0; i < 2; i++)
         {
            if (pm(0, i) == 0.0 || pm(0, i) == 1.0)
            {
               for (k = 0; k < nv; k++) { slave_dofs[i*nv + k] = INVALID_DOF; }
            }
         }
      }
   }
   else // face: exclude master corner vertices + full edges if present
   {
      MFEM_ASSERT(pm.Width() == 4, "");

      bool corner[4];
      for (i = 0; i < 4; i++)
      {
         double x = pm(0,i), y = pm(1,i);
         corner[i] = ((x == 0.0 || x == 1.0) && (y == 0.0 || y == 1.0));
      }
      if (nv)
      {
         for (i = 0; i < 4; i++)
         {
            if (corner[i])
            {
               for (k = 0; k < nv; k++) { slave_dofs[i*nv + k] = INVALID_DOF; }
            }
         }
      }
      if (ne)
      {
         for (i = 0; i < 4; i++)
         {
            if (corner[i] && corner[(i+1) % 4])
            {
               for (k = 0; k < ne; k++)
               {
                  slave_dofs[4*nv + i*ne + k] = INVALID_DOF;
               }
            }
         }
      }
   }
}

void ParFiniteElementSpace
::AddSlaveDependencies(DepList deps[], int master_rank,
                       const Array<int> &master_dofs, int master_ndofs,
                       const Array<int> &slave_dofs, DenseMatrix& I)
{
   // make each slave DOF dependent on all master DOFs
   for (int i = 0; i < slave_dofs.Size(); i++)
   {
      double ss, ms;
      int sdof = decode_dof(slave_dofs[i], ss);
      if (sdof == INVALID_DOF) { continue; }

      for (int vd = 0; vd < vdim; vd++)
      {
         DepList &dl = deps[DofToVDof(sdof, vd, ndofs)];
         if (dl.type < 2) // slave dependencies override 1-to-1 dependencies
         {
            Array<Dependency> tmp_list; // TODO remove, precalculate list size
            for (int j = 0; j < master_dofs.Size(); j++)
            {
               double coef = I(i, j);
               if (std::abs(coef) > 1e-12)
               {
                  int mdof = decode_dof(master_dofs[j], ms);
                  int mvdof = DofToVDof(mdof, vd, master_ndofs);
                  tmp_list.Append(Dependency(master_rank, mvdof, coef*ms*ss));
               }
            }
            dl.type = 2;
            tmp_list.Copy(dl.list);
         }
      }
   }
}

void ParFiniteElementSpace
::Add1To1Dependencies(DepList deps[], int owner_rank,
                      const Array<int> &owner_dofs, int owner_ndofs,
                      const Array<int> &dependent_dofs)
{
   MFEM_ASSERT(owner_dofs.Size() == dependent_dofs.Size(), "");

   for (int vd = 0; vd < vdim; vd++)
   {
      for (int i = 0; i < owner_dofs.Size(); i++)
      {
         double osign, dsign;
         int odof = decode_dof(owner_dofs[i], osign);
         int ddof = decode_dof(dependent_dofs[i], dsign);
         if (odof == INVALID_DOF || ddof == INVALID_DOF) { continue; }

         int ovdof = DofToVDof(odof, vd, owner_ndofs);
         int dvdof = DofToVDof(ddof, vd, ndofs);

         DepList &dl = deps[dvdof];
         if (dl.type == 0)
         {
            dl.type = 1;
            dl.list.Append(Dependency(owner_rank, ovdof, osign*dsign));
         }
         else if (dl.type == 1 && dl.list[0].rank > owner_rank)
         {
            // 1-to-1 dependency already exists but lower rank takes precedence
            dl.list[0] = Dependency(owner_rank, ovdof, osign*dsign);
         }
      }
   }
}

void ParFiniteElementSpace
::ReorderFaceDofs(Array<int> &dofs, int orient)
{
   Array<int> tmp;
   dofs.Copy(tmp);

   // NOTE: assuming quad faces here
   int nv = fec->DofForGeometry(Geometry::POINT);
   int ne = fec->DofForGeometry(Geometry::SEGMENT);
   const int* ind = fec->DofOrderForOrientation(Geometry::SQUARE, orient);

   int ve_dofs = 4*(nv + ne);
   for (int i = 0; i < ve_dofs; i++)
   {
      dofs[i] = INVALID_DOF;
   }

   int f_dofs = dofs.Size() - ve_dofs;
   for (int i = 0; i < f_dofs; i++)
   {
      if (ind[i] >= 0)
      {
         dofs[ve_dofs + i] = tmp[ve_dofs + ind[i]];
      }
      else
      {
         dofs[ve_dofs + i] = -1 - tmp[ve_dofs + (-1 - ind[i])];
      }
   }
}

void ParFiniteElementSpace::GetDofs(int type, int index, Array<int>& dofs)
{
   switch (type)
   {
      case 0: GetVertexDofs(index, dofs); break;
      case 1: GetEdgeDofs(index, dofs); break;
      default: GetFaceDofs(index, dofs);
   }
}

void ParFiniteElementSpace::GetParallelConformingInterpolation()
{
   ParNCMesh* pncmesh = pmesh->pncmesh;

   // *** STEP 1: exchange shared vertex/edge/face DOFs with neighbors ***

   NeighborDofMessage::Map send_dofs, recv_dofs;

   // prepare neighbor DOF messages for shared vertices/edges/faces
   for (int type = 0; type < 3; type++)
   {
      const NCMesh::NCList &list = pncmesh->GetSharedList(type);
      Array<int> dofs;

      int cs = list.conforming.size(), ms = list.masters.size();
      for (int i = 0; i < cs+ms; i++)
      {
         // loop through all (shared) conforming+master vertices/edges/faces
         const NCMesh::MeshId& id =
            (i < cs) ? (const NCMesh::MeshId&) list.conforming[i]
            /*    */ : (const NCMesh::MeshId&) list.masters[i-cs];

         int owner = pncmesh->GetOwner(type, id.index), gsize;
         if (owner == MyRank)
         {
            // we own a shared v/e/f, send its DOFs to others in group
            GetDofs(type, id.index, dofs);
            // TODO: send dofs only when dofs.Size() > 0 ???
            const int *group = pncmesh->GetGroup(type, id.index, gsize);
            for (int j = 0; j < gsize; j++)
            {
               if (group[j] != MyRank)
               {
                  NeighborDofMessage &send_msg = send_dofs[group[j]];
                  send_msg.Init(pncmesh, fec, ndofs);
                  send_msg.AddDofs(type, id, dofs);
               }
            }
         }
         else
         {
            // we don't own this v/e/f and expect to receive DOFs for it
            recv_dofs[owner].Init(pncmesh, fec, 0);
         }
      }
   }

   // send/receive all DOF messages
   NeighborDofMessage::IsendAll(send_dofs, MyComm);
   NeighborDofMessage::RecvAll(recv_dofs, MyComm);

   // *** STEP 2: build dependency lists ***

   int num_dofs = ndofs * vdim;
   DepList* deps = new DepList[num_dofs]; // NOTE: 'deps' is over vdofs

   Array<int> master_dofs, slave_dofs;
   Array<int> owner_dofs, my_dofs;

   // loop through *all* master edges/faces, constrain their slaves
   for (int type = 1; type < 3; type++)
   {
      const NCMesh::NCList &list = (type > 1) ? pncmesh->GetFaceList()
                                   /*      */ : pncmesh->GetEdgeList();
      if (!list.masters.size()) { continue; }

      IsoparametricTransformation T;
      if (type > 1) { T.SetFE(&QuadrilateralFE); }
      else { T.SetFE(&SegmentFE); }

      int geom = (type > 1) ? Geometry::SQUARE : Geometry::SEGMENT;
      const FiniteElement* fe = fec->FiniteElementForGeometry(geom);
      if (!fe) { continue; }

      DenseMatrix I(fe->GetDof());

      // process masters that we own or that affect our edges/faces
      for (unsigned mi = 0; mi < list.masters.size(); mi++)
      {
         const NCMesh::Master &mf = list.masters[mi];
         if (!pncmesh->RankInGroup(type, mf.index, MyRank)) { continue; }

         // get master DOFs
         int master_ndofs, master_rank = pncmesh->GetOwner(type, mf.index);
         if (master_rank == MyRank)
         {
            GetDofs(type, mf.index, master_dofs);
            master_ndofs = ndofs;
         }
         else
         {
            recv_dofs[master_rank].GetDofs(type, mf, master_dofs, master_ndofs);
         }

         if (!master_dofs.Size()) { continue; }

         // constrain slaves that exist in our mesh
         for (int si = mf.slaves_begin; si < mf.slaves_end; si++)
         {
            const NCMesh::Slave &sf = list.slaves[si];
            if (pncmesh->IsGhost(type, sf.index)) { continue; }

            GetDofs(type, sf.index, slave_dofs);
            if (!slave_dofs.Size()) { continue; }

            T.GetPointMat() = sf.point_matrix;
            fe->GetLocalInterpolation(T, I);

            // make each slave DOF dependent on all master DOFs
            MaskSlaveDofs(slave_dofs, sf.point_matrix, fec);
            AddSlaveDependencies(deps, master_rank, master_dofs, master_ndofs,
                                 slave_dofs, I);
         }

         // special case for master edges that we don't own but still exist in
         // our mesh: this is a conforming-like situation, create 1-to-1 deps
         if (master_rank != MyRank && !pncmesh->IsGhost(type, mf.index))
         {
            GetDofs(type, mf.index, my_dofs);
            Add1To1Dependencies(deps, master_rank, master_dofs, master_ndofs,
                                my_dofs);
         }
      }
   }

   // add one-to-one dependencies between shared conforming vertices/edges/faces
   for (int type = 0; type < 3; type++)
   {
      const NCMesh::NCList &list = pncmesh->GetSharedList(type);
      for (unsigned i = 0; i < list.conforming.size(); i++)
      {
         const NCMesh::MeshId &id = list.conforming[i];
         GetDofs(type, id.index, my_dofs);
         // TODO: skip if my_dofs.Size() == 0

         int owner_ndofs, owner = pncmesh->GetOwner(type, id.index);
         if (owner != MyRank)
         {
            recv_dofs[owner].GetDofs(type, id, owner_dofs, owner_ndofs);
            if (type == 2)
            {
               int fo = pncmesh->GetFaceOrientation(id.index);
               ReorderFaceDofs(owner_dofs, fo);
            }
            Add1To1Dependencies(deps, owner, owner_dofs, owner_ndofs, my_dofs);
         }
         else
         {
            // we own this v/e/f, assert ownership of the DOFs
            Add1To1Dependencies(deps, owner, my_dofs, ndofs, my_dofs);
         }
      }
   }

   // *** STEP 3: request P matrix rows that we need from neighbors ***

   NeighborRowRequest::Map send_requests, recv_requests;

   // copy communication topology from the DOF messages
   NeighborDofMessage::Map::iterator it;
   for (it = send_dofs.begin(); it != send_dofs.end(); ++it)
   {
      recv_requests[it->first];
   }
   for (it = recv_dofs.begin(); it != recv_dofs.end(); ++it)
   {
      send_requests[it->first];
   }

   // request rows we depend on
   for (int i = 0; i < num_dofs; i++)
   {
      const DepList &dl = deps[i];
      for (int j = 0; j < dl.list.Size(); j++)
      {
         const Dependency &dep = dl.list[j];
         if (dep.rank != MyRank)
         {
            send_requests[dep.rank].RequestRow(dep.dof);
         }
      }
   }

   NeighborRowRequest::IsendAll(send_requests, MyComm);
   NeighborRowRequest::RecvAll(recv_requests, MyComm);

   // *** STEP 4: iteratively build the P matrix ***

   // DOFs that stayed independent or are ours are true DOFs
   ltdof_size = 0;
   for (int i = 0; i < num_dofs; i++)
   {
      if (deps[i].IsTrueDof(MyRank)) { ltdof_size++; }
   }

   GenerateGlobalOffsets();

   HYPRE_Int glob_true_dofs = tdof_offsets.Last();
   HYPRE_Int glob_cdofs = dof_offsets.Last();

   // create the local part (local rows) of the P matrix
#ifdef HYPRE_BIGINT
   MFEM_VERIFY(glob_true_dofs >= 0 && glob_true_dofs < (1ll << 31),
               "64bit matrix size not supported yet in non-conforming P.")
#else
   MFEM_VERIFY(glob_true_dofs >= 0,
               "overflow of non-conforming P matrix columns.")
#endif
   SparseMatrix localP(num_dofs, glob_true_dofs); // FIXME bigint

   // initialize the R matrix (also parallel but block-diagonal)
   R = new SparseMatrix(ltdof_size, num_dofs);

   Array<bool> finalized(num_dofs);
   finalized = false;

   // put identity in P and R for true DOFs, set ldof_ltdof
   HYPRE_Int my_tdof_offset = GetMyTDofOffset();
   ldof_ltdof.SetSize(num_dofs);
   ldof_ltdof = -1;
   for (int i = 0, true_dof = 0; i < num_dofs; i++)
   {
      if (deps[i].IsTrueDof(MyRank))
      {
         localP.Add(i, my_tdof_offset + true_dof, 1.0);
         R->Add(true_dof, i, 1.0);
         finalized[i] = true;
         ldof_ltdof[i] = true_dof;
         true_dof++;
      }
   }

   Array<int> cols;
   Vector srow;

   NeighborRowReply::Map recv_replies;
   std::list<NeighborRowReply::Map> send_replies;

   int num_finalized = ltdof_size;
   while (1)
   {
      // finalize all rows that can currently be finalized
      bool done;
      do
      {
         done = true;
         for (int dof = 0, i; dof < num_dofs; dof++)
         {
            if (finalized[dof]) { continue; }

            // check that rows of all constraining DOFs are available
            const DepList &dl = deps[dof];
            for (i = 0; i < dl.list.Size(); i++)
            {
               const Dependency &dep = dl.list[i];
               if (dep.rank == MyRank)
               {
                  if (!finalized[dep.dof]) { break; }
               }
               else if (!recv_replies[dep.rank].HaveRow(dep.dof))
               {
                  break;
               }
            }
            if (i < dl.list.Size()) { continue; }

            // form a linear combination of rows that 'dof' depends on
            for (i = 0; i < dl.list.Size(); i++)
            {
               const Dependency &dep = dl.list[i];
               if (dep.rank == MyRank)
               {
                  localP.GetRow(dep.dof, cols, srow);
               }
               else
               {
                  recv_replies[dep.rank].GetRow(dep.dof, cols, srow);
               }
               srow *= dep.coef;
               localP.AddRow(dof, cols, srow);
            }

            finalized[dof] = true;
            num_finalized++;
            done = false;
         }
      }
      while (!done);

      // send rows that are requested by neighbors and are available
      send_replies.push_back(NeighborRowReply::Map());

      NeighborRowRequest::Map::iterator it;
      for (it = recv_requests.begin(); it != recv_requests.end(); ++it)
      {
         NeighborRowRequest &req = it->second;
         std::set<int>::iterator row;
         for (row = req.rows.begin(); row != req.rows.end(); )
         {
            if (finalized[*row])
            {
               localP.GetRow(*row, cols, srow);
               send_replies.back()[it->first].AddRow(*row, cols, srow);
               req.rows.erase(row++);
            }
            else { ++row; }
         }
      }
      NeighborRowReply::IsendAll(send_replies.back(), MyComm);

      // are we finished?
      if (num_finalized >= num_dofs) { break; }

      // wait for a reply from neighbors
      int rank, size;
      NeighborRowReply::Probe(rank, size, MyComm);
      recv_replies[rank].Recv(rank, size, MyComm);

      // there may be more, receive all replies available
      while (NeighborRowReply::IProbe(rank, size, MyComm))
      {
         recv_replies[rank].Recv(rank, size, MyComm);
      }
   }

   delete [] deps;
   localP.Finalize();

   // create the parallel matrix P
#ifndef HYPRE_BIGINT
   P = new HypreParMatrix(MyComm, num_dofs, glob_cdofs, glob_true_dofs,
                          localP.GetI(), localP.GetJ(), localP.GetData(),
                          dof_offsets.GetData(), tdof_offsets.GetData());
#else
   (void) glob_cdofs;
   MFEM_ABORT("HYPRE_BIGINT not supported yet.");
#endif

   R->Finalize();

   // make sure we can discard all send buffers
   NeighborDofMessage::WaitAllSent(send_dofs);
   NeighborRowRequest::WaitAllSent(send_requests);

   for (std::list<NeighborRowReply::Map>::iterator
        it = send_replies.begin(); it != send_replies.end(); ++it)
   {
      NeighborRowReply::WaitAllSent(*it);
   }
}

void ParFiniteElementSpace::Update()
{
   FiniteElementSpace::Update();

   ldof_group.DeleteAll();
   ldof_ltdof.DeleteAll();
   dof_offsets.DeleteAll();
   tdof_offsets.DeleteAll();
   tdof_nb_offsets.DeleteAll();
   ldof_sign.DeleteAll();
   delete P;
   P = NULL;
   delete R;
   R = NULL;
   delete gcomm;
   gcomm = NULL;
   num_face_nbr_dofs = -1;
   face_nbr_element_dof.Clear();
   face_nbr_ldof.Clear();
   face_nbr_glob_dof_map.DeleteAll();
   send_face_nbr_ldof.Clear();
   if (Conforming())
   {
      ConstructTrueDofs();
      GenerateGlobalOffsets();
   }
   else
   {
      GetParallelConformingInterpolation();
   }
}

FiniteElementSpace *ParFiniteElementSpace::SaveUpdate()
{
   ParFiniteElementSpace *cpfes = new ParFiniteElementSpace(*this);
   Constructor();
   if (Conforming())
   {
      ConstructTrueDofs();
      GenerateGlobalOffsets();
   }
   else
   {
      GetParallelConformingInterpolation();
   }
   return cpfes;
}

}

#endif<|MERGE_RESOLUTION|>--- conflicted
+++ resolved
@@ -32,27 +32,16 @@
    gcomm = pf.gcomm;
    pf.gcomm = NULL;
    ltdof_size = pf.ltdof_size;
-   ltexdof_size = pf.ltexdof_size;
    Swap(ldof_group, pf.ldof_group);
-   Swap(lexdof_group, pf.lexdof_group);
    Swap(ldof_ltdof, pf.ldof_ltdof);
-   Swap(lexdof_ltexdof, pf.lexdof_ltexdof);
    Swap(dof_offsets, pf.dof_offsets);
    Swap(tdof_offsets, pf.tdof_offsets);
-   Swap(exdof_offsets, pf.exdof_offsets);
-   Swap(texdof_offsets, pf.texdof_offsets);
    Swap(tdof_nb_offsets, pf.tdof_nb_offsets);
-   Swap(texdof_nb_offsets, pf.texdof_nb_offsets);
    Swap(ldof_sign, pf.ldof_sign);
    P = pf.P;
    pf.P = NULL;
-<<<<<<< HEAD
-   Pex = pf.Pex;
-   pf.Pex = NULL;
-=======
    R = pf.R;
    pf.R = NULL;
->>>>>>> 4032c056
    num_face_nbr_dofs = pf.num_face_nbr_dofs;
    pf.num_face_nbr_dofs = -1;
    Swap<Table>(face_nbr_element_dof, pf.face_nbr_element_dof);
@@ -61,16 +50,9 @@
    Swap<Table>(send_face_nbr_ldof, pf.send_face_nbr_ldof);
 }
 
-<<<<<<< HEAD
-ParFiniteElementSpace::ParFiniteElementSpace(ParMesh *pm,
-                                             const FiniteElementCollection *f,
-                                             int dim, int order, bool pr_dofs)
-   : FiniteElementSpace(pm, f, dim, order, pr_dofs)
-=======
 ParFiniteElementSpace::ParFiniteElementSpace(
    ParMesh *pm, const FiniteElementCollection *f, int dim, int ordering)
    : FiniteElementSpace(pm, f, dim, ordering)
->>>>>>> 4032c056
 {
    mesh = pmesh = pm;
 
@@ -78,10 +60,6 @@
    MPI_Comm_size(MyComm, &NRanks);
    MPI_Comm_rank(MyComm, &MyRank);
 
-<<<<<<< HEAD
-   P   = NULL;
-   Pex = NULL;
-=======
    num_face_nbr_dofs = -1;
 
    P = NULL;
@@ -94,7 +72,6 @@
       GetParallelConformingInterpolation();
       return;
    }
->>>>>>> 4032c056
 
    if (NURBSext)
    {
@@ -115,8 +92,8 @@
    else
    {
       ConstructTrueDofs();
-      ConstructTrueExDofs();
-   }
+   }
+
    GenerateGlobalOffsets();
 }
 
@@ -269,155 +246,10 @@
 
       group_ldof.GetI()[gr+1] = group_ldof_counter;
    }
+
    gc.Finalize();
 }
 
-void ParFiniteElementSpace::GetExGroupComm(
-   GroupCommunicator &gc, int ldof_type, Array<int> *lexdof_sign)
-{
-   int gr;
-   int ng = pmesh->GetNGroups();
-   int nvd, ned, nfd;
-   Array<int> dofs;
-
-   int group_lexdof_counter;
-   Table &group_lexdof = gc.GroupLDofTable();
-
-   nvd = fec->DofForGeometry(Geometry::POINT);
-   ned = fec->DofForGeometry(Geometry::SEGMENT);
-   nfd = (fdofs) ? (fdofs[1]-fdofs[0]) : (0);
-
-   if (lexdof_sign)
-   {
-      lexdof_sign->SetSize(GetNExDofs());
-      *lexdof_sign = 1;
-   }
-
-   // count the number of ldofs in all groups (excluding the local group 0)
-   group_lexdof_counter = 0;
-   for (gr = 1; gr < ng; gr++)
-   {
-      group_lexdof_counter += nvd * pmesh->GroupNVertices(gr);
-      group_lexdof_counter += ned * pmesh->GroupNEdges(gr);
-      group_lexdof_counter += nfd * pmesh->GroupNFaces(gr);
-   }
-   if (ldof_type)
-   {
-      group_lexdof_counter *= vdim;
-   }
-   // allocate the I and J arrays in group_ldof
-   group_lexdof.SetDims(ng, group_lexdof_counter);
-
-   // build the full group_ldof table
-   group_lexdof_counter = 0;
-   group_lexdof.GetI()[0] = group_lexdof.GetI()[1] = 0;
-   for (gr = 1; gr < ng; gr++)
-   {
-      int j, k, l, m, o, nv, ne, nf;
-      const int *ind;
-
-      nv = pmesh->GroupNVertices(gr);
-      ne = pmesh->GroupNEdges(gr);
-      nf = pmesh->GroupNFaces(gr);
-
-      // vertices
-      if (nvd > 0)
-         for (j = 0; j < nv; j++)
-         {
-            k = pmesh->GroupVertex(gr, j);
-
-            dofs.SetSize(nvd);
-            m = nvd * k;
-            for (l = 0; l < nvd; l++, m++)
-            {
-               dofs[l] = m;
-            }
-
-            if (ldof_type)
-            {
-               ExDofsToExVDofs(dofs);
-            }
-
-            for (l = 0; l < dofs.Size(); l++)
-            {
-               group_lexdof.GetJ()[group_lexdof_counter++] = dofs[l];
-            }
-         }
-
-      // edges
-      if (ned > 0)
-         for (j = 0; j < ne; j++)
-         {
-            pmesh->GroupEdge(gr, j, k, o);
-
-            dofs.SetSize(ned);
-            m = nvdofs+k*ned;
-            ind = fec->DofOrderForOrientation(Geometry::SEGMENT, o);
-            for (l = 0; l < ned; l++)
-               if (ind[l] < 0)
-               {
-                  dofs[l] = m + (-1-ind[l]);
-                  if (lexdof_sign)
-                  {
-                     (*lexdof_sign)[dofs[l]] = -1;
-                  }
-               }
-               else
-               {
-                  dofs[l] = m + ind[l];
-               }
-
-            if (ldof_type)
-            {
-               ExDofsToExVDofs(dofs);
-            }
-
-            for (l = 0; l < dofs.Size(); l++)
-            {
-               group_lexdof.GetJ()[group_lexdof_counter++] = dofs[l];
-            }
-         }
-
-      // faces
-      if (nfd > 0)
-         for (j = 0; j < nf; j++)
-         {
-            pmesh->GroupFace(gr, j, k, o);
-
-            dofs.SetSize(nfd);
-            m = nvdofs+nedofs+fdofs[k];
-            ind = fec->DofOrderForOrientation(
-                     mesh->GetFaceBaseGeometry(k), o);
-            for (l = 0; l < nfd; l++)
-               if (ind[l] < 0)
-               {
-                  dofs[l] = m + (-1-ind[l]);
-                  if (lexdof_sign)
-                  {
-                     (*lexdof_sign)[dofs[l]] = -1;
-                  }
-               }
-               else
-               {
-                  dofs[l] = m + ind[l];
-               }
-
-            if (ldof_type)
-            {
-               ExDofsToExVDofs(dofs);
-            }
-
-            for (l = 0; l < dofs.Size(); l++)
-            {
-               group_lexdof.GetJ()[group_lexdof_counter++] = dofs[l];
-            }
-         }
-
-      group_lexdof.GetI()[gr+1] = group_lexdof_counter;
-   }
-   gc.Finalize();
-}
-
 void ParFiniteElementSpace::ApplyLDofSigns(Array<int> &dofs) const
 {
    for (int i = 0; i < dofs.Size(); i++)
@@ -437,25 +269,6 @@
          }
       }
    }
-}
-
-void ParFiniteElementSpace::ApplyLExDofSigns(Array<int> &dofs) const
-{
-   for (int i = 0; i < dofs.Size(); i++)
-      if (dofs[i] < 0)
-      {
-         if (lexdof_sign[-1-dofs[i]] < 0)
-         {
-            dofs[i] = -1-dofs[i];
-         }
-      }
-      else
-      {
-         if (lexdof_sign[dofs[i]] < 0)
-         {
-            dofs[i] = -1-dofs[i];
-         }
-      }
 }
 
 void ParFiniteElementSpace::GetElementDofs(int i, Array<int> &dofs) const
@@ -472,24 +285,6 @@
    }
 }
 
-void ParFiniteElementSpace::GetElementExDofs(int i, Array<int> &dofs) const
-{
-   if (elem_dof)
-   {
-      elem_dof->GetRow(i, dofs);
-
-      if ( nprdofs == 0 )
-      {
-         int nb = fec -> DofForGeometry (mesh -> GetElementBaseGeometry (i));
-         dofs.SetSize(dofs.Size()-nb);
-      }
-
-      return;
-   }
-   FiniteElementSpace::GetElementExDofs(i, dofs);
-   ApplyLExDofSigns(dofs);
-}
-
 void ParFiniteElementSpace::GetBdrElementDofs(int i, Array<int> &dofs) const
 {
    if (bdrElem_dof)
@@ -517,19 +312,15 @@
 {
    if (HYPRE_AssumedPartitionCheck())
    {
-      HYPRE_Int ldof[4];
+      HYPRE_Int ldof[2];
 
       ldof[0] = GetVSize();
       ldof[1] = TrueVSize();
-      ldof[2] = GetPrVSize();
 
       dof_offsets.SetSize(3);
       tdof_offsets.SetSize(3);
 
-      exdof_offsets.SetSize(3);
-      texdof_offsets.SetSize(3);
-
-      MPI_Scan(ldof, &dof_offsets[0], 3, HYPRE_MPI_INT, MPI_SUM, MyComm);
+      MPI_Scan(ldof, &dof_offsets[0], 2, HYPRE_MPI_INT, MPI_SUM, MyComm);
 
       tdof_offsets[1] = dof_offsets[1];
       tdof_offsets[0] = tdof_offsets[1] - ldof[1];
@@ -537,70 +328,23 @@
       dof_offsets[1] = dof_offsets[0];
       dof_offsets[0] = dof_offsets[1] - ldof[0];
 
-      texdof_offsets[1] = tdof_offsets[1] - dof_offsets[2];
-      texdof_offsets[0] = texdof_offsets[1] - (ldof[1] - ldof[2]);
-
-      exdof_offsets[1] = dof_offsets[1] - dof_offsets[2];
-      exdof_offsets[0] = exdof_offsets[1] - (ldof[0] - ldof[2]);
-
       // get the global sizes in (t)dof_offsets[2]
       if (MyRank == NRanks-1)
       {
          ldof[0] = dof_offsets[1];
          ldof[1] = tdof_offsets[1];
-         ldof[2] = exdof_offsets[1];
-         ldof[3] = texdof_offsets[1];
-      }
-
-      MPI_Bcast(ldof, 4, HYPRE_MPI_INT, NRanks-1, MyComm);
+      }
+
+      MPI_Bcast(ldof, 2, HYPRE_MPI_INT, NRanks-1, MyComm);
       dof_offsets[2] = ldof[0];
       tdof_offsets[2] = ldof[1];
-      exdof_offsets[2] = ldof[2];
-      texdof_offsets[2] = ldof[3];
 
       // Check for overflow
       MFEM_VERIFY(dof_offsets[0] >= 0 && dof_offsets[1] >= 0,
                   "overflow in global dof_offsets");
       MFEM_VERIFY(tdof_offsets[0] >= 0 && tdof_offsets[1] >= 0,
                   "overflow in global tdof_offsets");
-      MFEM_VERIFY(exdof_offsets[0] >= 0 && exdof_offsets[1] >= 0,
-                  "overflow in global exdof_offsets");
-      MFEM_VERIFY(texdof_offsets[0] >= 0 && texdof_offsets[1] >= 0,
-                  "overflow in global texdof_offsets");
-
-<<<<<<< HEAD
-      // Communicate the neighbor offsets in tdof_nb_offsets
-      GroupTopology &gt = GetGroupTopo();
-      int nsize = gt.GetNumNeighbors()-1;
-      MPI_Request *requests = new MPI_Request[4*nsize];
-      MPI_Status  *statuses = new MPI_Status[4*nsize];
-      tdof_nb_offsets.SetSize(nsize+1);
-      tdof_nb_offsets[0] = tdof_offsets[0];
-
-      texdof_nb_offsets.SetSize(nsize+1);
-      texdof_nb_offsets[0] = texdof_offsets[0];
-
-      int request_counter = 0;
-      // send and receive neighbors' local tdof offsets
-      for (int i = 1; i <= nsize; i++)
-         MPI_Irecv(&tdof_nb_offsets[i], 1, HYPRE_MPI_INT, gt.GetNeighborRank(i),
-                   5365, MyComm, &requests[request_counter++]);
-
-      for (int i = 1; i <= nsize; i++)
-         MPI_Isend(&tdof_nb_offsets[0], 1, HYPRE_MPI_INT, gt.GetNeighborRank(i),
-                   5365, MyComm, &requests[request_counter++]);
-
-      // send and receive neighbors' local texdof offsets
-      for (int i = 1; i <= nsize; i++)
-         MPI_Irecv(&texdof_nb_offsets[i], 1, HYPRE_MPI_INT, gt.GetNeighborRank(i),
-                   5365, MyComm, &requests[request_counter++]);
-
-      for (int i = 1; i <= nsize; i++)
-         MPI_Isend(&texdof_nb_offsets[0], 1, HYPRE_MPI_INT, gt.GetNeighborRank(i),
-                   5365, MyComm, &requests[request_counter++]);
-
-      MPI_Waitall(request_counter, requests, statuses);
-=======
+
       if (Conforming())
       {
          // Communicate the neighbor offsets in tdof_nb_offsets
@@ -626,7 +370,6 @@
                       &requests[request_counter++]);
          }
          MPI_Waitall(request_counter, requests, statuses);
->>>>>>> 4032c056
 
          delete [] statuses;
          delete [] requests;
@@ -641,31 +384,20 @@
       int i;
       HYPRE_Int ldof  = GetVSize();
       HYPRE_Int ltdof = TrueVSize();
-      HYPRE_Int lexdof  = GetExVSize();
-      HYPRE_Int ltexdof = TrueExVSize();
 
       dof_offsets.SetSize (NRanks+1);
       tdof_offsets.SetSize(NRanks+1);
-      exdof_offsets.SetSize (NRanks+1);
-      texdof_offsets.SetSize(NRanks+1);
 
       MPI_Allgather(&ldof, 1, HYPRE_MPI_INT,
                     &dof_offsets[1], 1, HYPRE_MPI_INT, MyComm);
       MPI_Allgather(&ltdof, 1, HYPRE_MPI_INT,
                     &tdof_offsets[1], 1, HYPRE_MPI_INT, MyComm);
-      MPI_Allgather(&lexdof, 1, HYPRE_MPI_INT,
-                    &exdof_offsets[1], 1, HYPRE_MPI_INT, MyComm);
-      MPI_Allgather(&ltexdof, 1, HYPRE_MPI_INT,
-                    &texdof_offsets[1], 1, HYPRE_MPI_INT, MyComm);
 
       dof_offsets[0] = tdof_offsets[0] = 0;
-      exdof_offsets[0] = texdof_offsets[0] = 0;
       for (i = 1; i < NRanks; i++)
       {
          dof_offsets [i+1] += dof_offsets [i];
          tdof_offsets[i+1] += tdof_offsets[i];
-         exdof_offsets [i+1] += exdof_offsets [i];
-         texdof_offsets[i+1] += texdof_offsets[i];
       }
 
       // Check for overflow
@@ -673,10 +405,6 @@
                   "overflow in global dof_offsets");
       MFEM_VERIFY(tdof_offsets[MyRank] >= 0 && tdof_offsets[MyRank+1] >= 0,
                   "overflow in global tdof_offsets");
-      MFEM_VERIFY(exdof_offsets[MyRank] >= 0 && exdof_offsets[MyRank+1] >= 0,
-                  "overflow in global exdof_offsets");
-      MFEM_VERIFY(texdof_offsets[MyRank] >= 0 && texdof_offsets[MyRank+1] >= 0,
-                  "overflow in global texdof_offsets");
    }
 }
 
@@ -748,65 +476,6 @@
    return P;
 }
 
-HypreParMatrix *ParFiniteElementSpace::ExDof_TrueExDof_Matrix() // matrix Pex
-{
-   if (Pex)
-   {
-      return Pex;
-   }
-
-   int ldof  = GetExVSize();
-   int ltdof = TrueExVSize();
-
-   HYPRE_Int *i_diag = new HYPRE_Int[ldof+1];
-   HYPRE_Int *j_diag = new HYPRE_Int[ltdof];
-   int diag_counter;
-
-   HYPRE_Int *i_offd = new HYPRE_Int[ldof+1];
-   HYPRE_Int *j_offd = new HYPRE_Int[ldof-ltdof];
-   int offd_counter;
-
-   HYPRE_Int *cmap   = new HYPRE_Int[ldof-ltdof];
-
-   HYPRE_Int *col_starts = GetTrueExDofOffsets();
-   HYPRE_Int *row_starts = GetExDofOffsets();
-
-   Array<Pair<HYPRE_Int, int> > cmap_j_offd(ldof-ltdof);
-
-   i_diag[0] = i_offd[0] = 0;
-   diag_counter = offd_counter = 0;
-   for (int i = 0; i < ldof; i++)
-   {
-      int ltdof = GetLocalTExDofNumber(i);
-      if (ltdof >= 0)
-      {
-         j_diag[diag_counter++] = ltdof;
-      }
-      else
-      {
-         cmap_j_offd[offd_counter].one = GetGlobalTExDofNumber(i);
-         cmap_j_offd[offd_counter].two = offd_counter;
-         offd_counter++;
-      }
-      i_diag[i+1] = diag_counter;
-      i_offd[i+1] = offd_counter;
-   }
-
-   SortPairs<HYPRE_Int, int>(cmap_j_offd, offd_counter);
-
-   for (int i = 0; i < offd_counter; i++)
-   {
-      cmap[i] = cmap_j_offd[i].one;
-      j_offd[cmap_j_offd[i].two] = i;
-   }
-
-   Pex = new HypreParMatrix(MyComm, MyRank, NRanks, row_starts, col_starts,
-                            i_diag, j_diag, i_offd, j_offd, cmap,
-                            offd_counter);
-
-   return Pex;
-}
-
 void ParFiniteElementSpace::DivideByGroupSize(double *vec)
 {
    if (Nonconforming())
@@ -973,66 +642,6 @@
 HYPRE_Int ParFiniteElementSpace::GetMyTDofOffset() const
 {
    return HYPRE_AssumedPartitionCheck()? tdof_offsets[0] : tdof_offsets[MyRank];
-}
-
-int ParFiniteElementSpace::GetLocalTExDofNumber(int ldof)
-{
-   if (GetGroupTopo().IAmMaster(lexdof_group[ldof]))
-   {
-      return lexdof_ltexdof[ldof];
-   }
-   else
-   {
-      return -1;
-   }
-}
-
-HYPRE_Int ParFiniteElementSpace::GetGlobalTExDofNumber(int ldof)
-{
-   if (HYPRE_AssumedPartitionCheck())
-   {
-      return lexdof_ltexdof[ldof] +
-             texdof_nb_offsets[GetGroupTopo().GetGroupMaster(lexdof_group[ldof])];
-   }
-
-   return lexdof_ltexdof[ldof] +
-          texdof_offsets[GetGroupTopo().GetGroupMasterRank(lexdof_group[ldof])];
-}
-
-HYPRE_Int ParFiniteElementSpace::GetGlobalScalarTExDofNumber(int sldof)
-{
-   if (HYPRE_AssumedPartitionCheck())
-   {
-      if (ordering == Ordering::byNODES)
-         return lexdof_ltexdof[sldof] +
-                texdof_nb_offsets[GetGroupTopo().GetGroupMaster(
-                                     lexdof_group[sldof])] / vdim;
-      else
-         return (lexdof_ltexdof[sldof*vdim] +
-                 texdof_nb_offsets[GetGroupTopo().GetGroupMaster(
-                                      lexdof_group[sldof*vdim])]) / vdim;
-   }
-
-   if (ordering == Ordering::byNODES)
-      return lexdof_ltexdof[sldof] +
-             texdof_offsets[GetGroupTopo().GetGroupMasterRank(
-                               lexdof_group[sldof])] / vdim;
-   else
-      return (lexdof_ltexdof[sldof*vdim] +
-              texdof_offsets[GetGroupTopo().GetGroupMasterRank(
-                                lexdof_group[sldof*vdim])]) / vdim;
-}
-
-HYPRE_Int ParFiniteElementSpace::GetMyExDofOffset()
-{
-   if (HYPRE_AssumedPartitionCheck())
-   {
-      return exdof_offsets[0];
-   }
-   else
-   {
-      return exdof_offsets[MyRank];
-   }
 }
 
 void ParFiniteElementSpace::ExchangeFaceNbrData()
@@ -1332,50 +941,6 @@
 
    // have the group masters broadcast their ltdofs to the rest of the group
    gcomm->Bcast(ldof_ltdof);
-}
-
-void ParFiniteElementSpace::ConstructTrueExDofs()
-{
-   int i, gr, nex = GetExVSize();
-   GroupTopology &gt = pmesh->gtopo;
-   exgcomm = new GroupCommunicator(gt);
-   Table &group_ldof = exgcomm->GroupLDofTable();
-
-   GetExGroupComm(*exgcomm, 1, &lexdof_sign);
-
-   // Define ldof_group and mark ldof_ltdof with
-   //   -1 for ldof that is ours
-   //   -2 for ldof that is in a group with another master
-   lexdof_group.SetSize(nex);
-   lexdof_ltexdof.SetSize(nex);
-   lexdof_group = 0;
-   lexdof_ltexdof = -1;
-
-   for (gr = 1; gr < group_ldof.Size(); gr++)
-   {
-      const int *ldofs = group_ldof.GetRow(gr);
-      const int nldofs = group_ldof.RowSize(gr);
-      for (i = 0; i < nldofs; i++)
-      {
-         lexdof_group[ldofs[i]] = gr;
-      }
-      if (!gt.IAmMaster(gr)) // we are not the master
-         for (i = 0; i < nldofs; i++)
-         {
-            lexdof_ltexdof[ldofs[i]] = -2;
-         }
-   }
-
-   // count ltexdof_size
-   ltexdof_size = 0;
-   for (i = 0; i < nex; i++)
-      if (lexdof_ltexdof[i] == -1)
-      {
-         lexdof_ltexdof[i] = ltexdof_size++;
-      }
-
-   // have the group masters broadcast their ltexdofs to the rest of the group
-   exgcomm->Bcast(lexdof_ltexdof);
 }
 
 void ParFiniteElementSpace::ConstructTrueNURBSDofs()
