--- conflicted
+++ resolved
@@ -330,11 +330,7 @@
    void SetUpdateOperatorOwner(bool own) { own_T = own; }
 
    /// Free GridFunction transformation matrix (if any), to save memory.
-<<<<<<< HEAD
-   virtual void UpdatesFinished() { delete T; T = NULL; }
-=======
-   void UpdatesFinished() { if (own_T) { delete T; } T = NULL; }
->>>>>>> e1e253fd
+   virtual void UpdatesFinished() { if (own_T) { delete T; } T = NULL; }
 
    /// Return update counter (see Mesh::sequence)
    long GetSequence() const { return sequence; }
