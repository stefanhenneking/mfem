// Copyright (c) 2010, Lawrence Livermore National Security, LLC. Produced at
// the Lawrence Livermore National Laboratory. LLNL-CODE-443211. All Rights
// reserved. See file COPYRIGHT for details.
//
// This file is part of the MFEM library. For more information and source code
// availability see http://mfem.org.
//
// MFEM is free software; you can redistribute it and/or modify it under the
// terms of the GNU Lesser General Public License (as published by the Free
// Software Foundation) version 2.1 dated February 1999.

// Implementation of FiniteElementSpace

#include <cmath>
#include <cstdarg>
#include "fem.hpp"

using namespace std;

namespace mfem
{

int FiniteElementSpace::GetOrder(int i) const
{
   int GeomType = mesh->GetElementBaseGeometry(i);
   return fec->FiniteElementForGeometry(GeomType)->GetOrder();
}

void FiniteElementSpace::DofsToVDofs (Array<int> &dofs) const
{
   int i, j, size;

   if (vdim == 1) { return; }

   size = dofs.Size();
   dofs.SetSize (size * vdim);

   switch (ordering)
   {
      case Ordering::byNODES:
         for (i = 1; i < vdim; i++)
            for (j = 0; j < size; j++)
               if (dofs[j] < 0)
               {
                  dofs[size * i + j] = -1 - ( ndofs * i + (-1-dofs[j]) );
               }
               else
               {
                  dofs[size * i + j] = ndofs * i + dofs[j];
               }
         break;

      case Ordering::byVDIM:
         for (i = vdim-1; i >= 0; i--)
            for (j = 0; j < size; j++)
               if (dofs[j] < 0)
               {
                  dofs[size * i + j] = -1 - ( (-1-dofs[j]) * vdim + i );
               }
               else
               {
                  dofs[size * i + j] = dofs[j] * vdim + i;
               }
         break;
   }
}

void FiniteElementSpace::DofsToVDofs(int vd, Array<int> &dofs, int ndofs) const
{
   if (vdim == 1)
   {
      return;
   }
   if (ndofs < 0)
   {
      ndofs = this->ndofs;
   }
   if (ordering == Ordering::byNODES)
   {
      for (int i = 0; i < dofs.Size(); i++)
      {
         int dof = dofs[i];
         if (dof < 0)
         {
            dofs[i] = -1 - ((-1-dof) + vd * ndofs);
         }
         else
         {
            dofs[i] = dof + vd * ndofs;
         }
      }
   }
   else
   {
      for (int i = 0; i < dofs.Size(); i++)
      {
         int dof = dofs[i];
         if (dof < 0)
         {
            dofs[i] = -1 - ((-1-dof) * vdim + vd);
         }
         else
         {
            dofs[i] = dof * vdim + vd;
         }
      }
   }
}

int FiniteElementSpace::DofToVDof(int dof, int vd, int ndofs) const
{
   if (vdim == 1)
   {
      return dof;
   }
   if (ndofs < 0)
   {
      ndofs = this->ndofs;
   }
   if (ordering == Ordering::byNODES)
   {
      if (dof < 0)
      {
         return -1 - ((-1-dof) + vd * ndofs);
      }
      else
      {
         return dof + vd * ndofs;
      }
   }
   if (dof < 0)
   {
      return -1 - ((-1-dof) * vdim + vd);
   }
   else
   {
      return dof * vdim + vd;
   }
}

// static function
void FiniteElementSpace::AdjustVDofs (Array<int> &vdofs)
{
   int n = vdofs.Size(), *vdof = vdofs;
   for (int i = 0; i < n; i++)
   {
      int j;
      if ((j = vdof[i]) < 0)
      {
         vdof[i] = -1-j;
      }
   }
}

void FiniteElementSpace::GetElementVDofs(int i, Array<int> &vdofs) const
{
   GetElementDofs(i, vdofs);
   DofsToVDofs(vdofs);
}

void FiniteElementSpace::GetBdrElementVDofs(int i, Array<int> &vdofs) const
{
   GetBdrElementDofs(i, vdofs);
   DofsToVDofs(vdofs);
}

void FiniteElementSpace::GetFaceVDofs(int i, Array<int> &vdofs) const
{
   GetFaceDofs(i, vdofs);
   DofsToVDofs(vdofs);
}

void FiniteElementSpace::GetEdgeVDofs(int i, Array<int> &vdofs) const
{
   GetEdgeDofs(i, vdofs);
   DofsToVDofs(vdofs);
}

void FiniteElementSpace::GetVertexVDofs(int i, Array<int> &vdofs) const
{
   GetVertexDofs(i, vdofs);
   DofsToVDofs(vdofs);
}

void FiniteElementSpace::GetElementInteriorVDofs(int i, Array<int> &vdofs) const
{
   GetElementInteriorDofs(i, vdofs);
   DofsToVDofs(vdofs);
}

void FiniteElementSpace::GetEdgeInteriorVDofs(int i, Array<int> &vdofs) const
{
   GetEdgeInteriorDofs(i, vdofs);
   DofsToVDofs(vdofs);
}

void FiniteElementSpace::BuildElementToDofTable()
{
   if (elem_dof) { return; }

   Table *el_dof = new Table;
   Array<int> dofs;
   el_dof -> MakeI (mesh -> GetNE());
   for (int i = 0; i < mesh -> GetNE(); i++)
   {
      GetElementDofs (i, dofs);
      el_dof -> AddColumnsInRow (i, dofs.Size());
   }
   el_dof -> MakeJ();
   for (int i = 0; i < mesh -> GetNE(); i++)
   {
      GetElementDofs (i, dofs);
      el_dof -> AddConnections (i, (int *)dofs, dofs.Size());
   }
   el_dof -> ShiftUpI();
   elem_dof = el_dof;
}

void FiniteElementSpace::BuildDofToArrays()
{
   if (dof_elem_array.Size()) { return; }

   BuildElementToDofTable();

   dof_elem_array.SetSize (ndofs);
   dof_ldof_array.SetSize (ndofs);
   dof_elem_array = -1;
   for (int i = 0; i < mesh -> GetNE(); i++)
   {
      const int *dofs = elem_dof -> GetRow(i);
      const int n = elem_dof -> RowSize(i);
      for (int j = 0; j < n; j++)
      {
         if (dof_elem_array[dofs[j]] < 0)
         {
            dof_elem_array[dofs[j]] = i;
            dof_ldof_array[dofs[j]] = j;
         }
      }
   }
}

DenseMatrix * FiniteElementSpace::LocalInterpolation
(int k, int num_c_dofs, RefinementType type, Array<int> &rows)
{
   int i,j,l=-1;

   // generate refinement data if necessary
   for (i = 0; i < RefData.Size(); i++)
      if (RefData[i] -> type == type)
      { l = i; break; }

   if (l == -1)
   { ConstructRefinementData (k,num_c_dofs,type);  l = i; }

   // determine the global indices of the fine dofs on the coarse element
   Array<int> l_dofs, g_dofs;
   int num_fine_elems = RefData[l] -> num_fine_elems;
   rows.SetSize(RefData[l] -> num_fine_dofs);

   for (i = 0; i < num_fine_elems; i++)
   {
      GetElementDofs(mesh->GetFineElem(k,i),g_dofs); // TWO_LEVEL_FINE
      RefData[l] -> fl_to_fc -> GetRow (i, l_dofs);
      for (j = 0; j < l_dofs.Size(); j++)
      {
         rows[l_dofs[j]] = g_dofs[j];
      }
   }

   return RefData[l] -> I;
}

// helper to set submatrix of A repeated vdim times
static void SetVDofSubMatrixTranspose(SparseMatrix& A,
                                      Array<int>& rows, Array<int>& cols,
                                      const DenseMatrix& subm, int vdim)
{
   if (vdim == 1)
   {
      A.SetSubMatrixTranspose(rows, cols, subm, 1);
   }
   else
   {
      int nr = subm.Width(), nc = subm.Height();
      for (int d = 0; d < vdim; d++)
      {
         Array<int> rows_sub(rows.GetData() + d*nr, nr); // (not owner)
         Array<int> cols_sub(cols.GetData() + d*nc, nc); // (not owner)
         A.SetSubMatrixTranspose(rows_sub, cols_sub, subm, 1);
      }
   }
}

SparseMatrix * FiniteElementSpace::GlobalRestrictionMatrix
(FiniteElementSpace * cfes, int one_vdim)
{
   int k;
   SparseMatrix * R;
   DenseMatrix * r;
   Array<int> rows, cols;

   if (one_vdim == -1)
   {
      one_vdim = (ordering == Ordering::byNODES) ? 1 : 0;
   }

   if (mesh->ncmesh)
   {
      MFEM_VERIFY(vdim == 1 || one_vdim == 0,
                  "parameter 'one_vdim' must be 0 for nonconforming mesh.");
      return NC_GlobalRestrictionMatrix(cfes, mesh->ncmesh);
   }

   mesh->SetState(Mesh::TWO_LEVEL_COARSE);
   int vdim_or_1 = (one_vdim ? 1 : vdim);
   R = new SparseMatrix(vdim_or_1 * cfes->GetNDofs(), vdim_or_1 * ndofs);

   for (k = 0; k < mesh -> GetNE(); k++)
   {
      cfes->GetElementDofs(k, rows);

      mesh->SetState(Mesh::TWO_LEVEL_FINE);
      r = LocalInterpolation(k, rows.Size(), mesh->GetRefinementType(k), cols);

      if (vdim_or_1 != 1)
      {
         cfes->DofsToVDofs(rows);
         DofsToVDofs(cols);
      }
      SetVDofSubMatrixTranspose(*R, rows, cols, *r, vdim_or_1);

      mesh->SetState(Mesh::TWO_LEVEL_COARSE);
   }

   return R;
}

SparseMatrix* FiniteElementSpace::NC_GlobalRestrictionMatrix
(FiniteElementSpace* cfes, NCMesh* ncmesh)
{
   Array<int> rows, cols, rs, cs;
   LinearFECollection linfec;

   NCMesh::FineTransform* transforms = ncmesh->GetFineTransforms();

   SparseMatrix* R = new SparseMatrix(cfes->GetVSize(), this->GetVSize());

   // we mark each fine DOF the first time its column is set so that slave node
   // values don't get represented twice in R
   Array<int> mark(this->GetNDofs());
   mark = 0;

   // loop over the fine elements, get interpolations of the coarse elements
   for (int k = 0; k < mesh->GetNE(); k++)
   {
      mesh->SetState(Mesh::TWO_LEVEL_COARSE);
      cfes->GetElementDofs(transforms[k].coarse_index, rows);

      mesh->SetState(Mesh::TWO_LEVEL_FINE);
      this->GetElementDofs(k, cols);

      if (!transforms[k].IsIdentity())
      {
         int geom = mesh->GetElementBaseGeometry(k);
         const FiniteElement *fe = fec->FiniteElementForGeometry(geom);

         IsoparametricTransformation trans;
         trans.SetFE(linfec.FiniteElementForGeometry(geom));
         trans.GetPointMat() = transforms[k].point_matrix;

         DenseMatrix I(fe->GetDof());
         fe->GetLocalInterpolation(trans, I);
         // TODO: use std::unordered_map to cache I matrices (point_matrix as key)

         // make sure we don't set any column of R more than once
         for (int i = 0; i < I.Height(); i++)
         {
            int col = cols[i];
            if (col < 0) { col = -1 - col; }

            if (mark[col]++)
            {
               I.SetRow(i, 0);   // zero the i-th row of I
            }
         }

         cfes->DofsToVDofs(rows);
         this->DofsToVDofs(cols);
         SetVDofSubMatrixTranspose(*R, rows, cols, I, vdim);
      }
      else // optimization: insert identity for elements that were not refined
      {
         MFEM_ASSERT(rows.Size() == cols.Size(), "");
         for (int i = 0; i < rows.Size(); i++)
         {
            int col = cols[i];
            if (col < 0) { col = -1 - col; }

            if (!mark[col]++)
            {
               for (int vd = 0; vd < vdim; vd++)
               {
                  R->Set(cfes->DofToVDof(rows[i], vd),
                         this->DofToVDof(cols[i], vd), 1.0);
               }
            }
         }
      }
   }

   delete [] transforms;
   return R;
}

static void mark_dofs(const Array<int> &dofs, Array<int> &mark_array)
{
   for (int i = 0; i < dofs.Size(); i++)
   {
      int k = dofs[i];
      if (k < 0) { k = -1 - k; }
      mark_array[k] = -1;
   }
}

void FiniteElementSpace::GetEssentialVDofs(const Array<int> &bdr_attr_is_ess,
                                           Array<int> &ess_vdofs) const
{
   Array<int> vdofs;

   ess_vdofs.SetSize(GetVSize());
   ess_vdofs = 0;

   for (int i = 0; i < GetNBE(); i++)
   {
      if (bdr_attr_is_ess[GetBdrAttribute(i)-1])
      {
         GetBdrElementVDofs(i, vdofs);
         mark_dofs(vdofs, ess_vdofs);
      }
   }

   // mark possible hidden boundary edges in a non-conforming mesh, also
   // local DOFs affected by boundary elements on other processors
   if (mesh->ncmesh)
   {
      Array<int> bdr_verts, bdr_edges;
      mesh->ncmesh->GetBoundaryClosure(bdr_attr_is_ess, bdr_verts, bdr_edges);

      for (int i = 0; i < bdr_verts.Size(); i++)
      {
         GetVertexVDofs(bdr_verts[i], vdofs);
         mark_dofs(vdofs, ess_vdofs);
      }
      for (int i = 0; i < bdr_edges.Size(); i++)
      {
         GetEdgeVDofs(bdr_edges[i], vdofs);
         mark_dofs(vdofs, ess_vdofs);
      }
   }
}

void FiniteElementSpace::ConvertToConformingVDofs(const Array<int> &dofs,
                                                  Array<int> &cdofs)
{
   GetConformingProlongation();
   if (cP) { cP->BooleanMultTranspose(dofs, cdofs); }
   else { dofs.Copy(cdofs); }
}

void FiniteElementSpace::ConvertFromConformingVDofs(const Array<int> &cdofs,
                                                    Array<int> &dofs)
{
   GetConformingRestriction();
   if (cR) { cR->BooleanMultTranspose(cdofs, dofs); }
   else { cdofs.Copy(dofs); }
}

void FiniteElementSpace::EliminateEssentialBCFromGRM
(FiniteElementSpace *cfes, Array<int> &bdr_attr_is_ess, SparseMatrix *R)
{
   int i, j, k, one_vdim;
   Array<int> dofs;

   one_vdim = (cfes -> GetNDofs() == R -> Height()) ? 1 : 0;

   mesh -> SetState (Mesh::TWO_LEVEL_COARSE);
   if (bdr_attr_is_ess.Size() != 0)
   {
      for (i = 0; i < cfes -> GetNBE(); i++)
      {
         if (bdr_attr_is_ess[cfes -> GetBdrAttribute (i)-1])
         {
            if (one_vdim == 1)
            {
               cfes -> GetBdrElementDofs (i, dofs);
            }
            else
            {
               cfes -> GetBdrElementVDofs (i, dofs);
            }
            for (j = 0; j < dofs.Size(); j++)
            {
               if ( (k = dofs[j]) >= 0 )
               {
                  R -> EliminateRow(k);
               }
               else
               {
                  R -> EliminateRow(-1-k);
               }
            }
         }
      }
   }
   R -> Finalize();
}

SparseMatrix * FiniteElementSpace::GlobalRestrictionMatrix
(FiniteElementSpace * cfes, Array<int> &bdr_attr_is_ess, int one_vdim)
{
   SparseMatrix * R;

   R = GlobalRestrictionMatrix (cfes, one_vdim);
   EliminateEssentialBCFromGRM (cfes, bdr_attr_is_ess, R);

   return R;
}

SparseMatrix *
FiniteElementSpace::D2C_GlobalRestrictionMatrix (FiniteElementSpace *cfes)
{
   int i, j;
   Array<int> d_vdofs, c_vdofs;
   SparseMatrix *R;

   R = new SparseMatrix (cfes -> GetVSize(), GetVSize());

   for (i = 0; i < mesh -> GetNE(); i++)
   {
      this -> GetElementVDofs (i, d_vdofs);
      cfes -> GetElementVDofs (i, c_vdofs);

#ifdef MFEM_DEBUG
      if (d_vdofs.Size() != c_vdofs.Size())
      {
         mfem_error ("FiniteElementSpace::D2C_GlobalRestrictionMatrix (...)");
      }
#endif

      for (j = 0; j < d_vdofs.Size(); j++)
      {
         R -> Set (c_vdofs[j], d_vdofs[j], 1.0);
      }
   }

   R -> Finalize();

   return R;
}

SparseMatrix *
FiniteElementSpace::D2Const_GlobalRestrictionMatrix(FiniteElementSpace *cfes)
{
   int i, j;
   Array<int> d_dofs, c_dofs;
   SparseMatrix *R;

   R = new SparseMatrix (cfes -> GetNDofs(), ndofs);

   for (i = 0; i < mesh -> GetNE(); i++)
   {
      this -> GetElementDofs (i, d_dofs);
      cfes -> GetElementDofs (i, c_dofs);

#ifdef MFEM_DEBUG
      if (c_dofs.Size() != 1)
         mfem_error ("FiniteElementSpace::"
                     "D2Const_GlobalRestrictionMatrix (...)");
#endif

      for (j = 0; j < d_dofs.Size(); j++)
      {
         R -> Set (c_dofs[0], d_dofs[j], 1.0);
      }
   }

   R -> Finalize();

   return R;
}

SparseMatrix *
FiniteElementSpace::H2L_GlobalRestrictionMatrix (FiniteElementSpace *lfes)
{
   SparseMatrix *R;
   DenseMatrix loc_restr;
   Array<int> l_dofs, h_dofs;

   R = new SparseMatrix (lfes -> GetNDofs(), ndofs);

   if (!lfes->GetNE())
   {
      R->Finalize();
      return R;
   }

   const FiniteElement *h_fe = this -> GetFE (0);
   const FiniteElement *l_fe = lfes -> GetFE (0);
   IsoparametricTransformation T;
   T.SetIdentityTransformation(h_fe->GetGeomType());
   h_fe->Project(*l_fe, T, loc_restr);

   for (int i = 0; i < mesh -> GetNE(); i++)
   {
      this -> GetElementDofs (i, h_dofs);
      lfes -> GetElementDofs (i, l_dofs);

      R -> SetSubMatrix (l_dofs, h_dofs, loc_restr, 1);
   }

   R -> Finalize();

   return R;
}

static void AddDependencies(SparseMatrix& deps, Array<int>& master_dofs,
                            Array<int>& slave_dofs, DenseMatrix& I)
{
   for (int i = 0; i < slave_dofs.Size(); i++)
   {
      int sdof = slave_dofs[i];
      if (!deps.RowSize(sdof)) // not processed yet?
      {
         for (int j = 0; j < master_dofs.Size(); j++)
         {
            double coef = I(i, j);
            if (std::abs(coef) > 1e-12)
            {
               int mdof = master_dofs[j];
               if (mdof != sdof && mdof != (-1-sdof))
               {
                  deps.Add(sdof, mdof, coef);
               }
            }
         }
      }
   }
}

static bool DofFinalizable(int dof, const Array<bool>& finalized,
                           const SparseMatrix& deps)
{
   const int* dep = deps.GetRowColumns(dof);
   int ndep = deps.RowSize(dof);

   // are all constraining DOFs finalized?
   for (int i = 0; i < ndep; i++)
   {
      if (!finalized[dep[i]]) { return false; }
   }
   return true;
}

/** This is a helper function to get edge (type == 0) or face (type == 1) DOFs.
    The function is aware of ghost edges/faces in parallel, for which an empty
    DOF list is returned. */
void FiniteElementSpace::GetEdgeFaceDofs(int type, int index, Array<int> &dofs)
{
   dofs.SetSize(0);
   if (type)
   {
      if (index < mesh->GetNFaces()) { GetFaceDofs(index, dofs); }
   }
   else
   {
      if (index < mesh->GetNEdges()) { GetEdgeDofs(index, dofs); }
   }
}

void FiniteElementSpace::GetConformingInterpolation()
{
   // For each slave DOF, the dependency matrix will contain a row that
   // expresses the slave DOF as a linear combination of its immediate master
   // DOFs. Rows of independent DOFs will remain empty.
   SparseMatrix deps(ndofs);

   // collect local edge/face dependencies
   for (int type = 0; type <= 1; type++)
   {
      const NCMesh::NCList &list = type ? mesh->ncmesh->GetFaceList()
                                   /**/ : mesh->ncmesh->GetEdgeList();
      if (!list.masters.size()) { continue; }

      IsoparametricTransformation T;
      if (type) { T.SetFE(&QuadrilateralFE); }
      else { T.SetFE(&SegmentFE); }

      int geom = type ? Geometry::SQUARE : Geometry::SEGMENT;
      const FiniteElement* fe = fec->FiniteElementForGeometry(geom);
      if (!fe) { continue; }

      Array<int> master_dofs, slave_dofs;
      DenseMatrix I(fe->GetDof());

      // loop through all master edges/faces, constrain their slave edges/faces
      for (unsigned mi = 0; mi < list.masters.size(); mi++)
      {
         const NCMesh::Master &master = list.masters[mi];
         GetEdgeFaceDofs(type, master.index, master_dofs);
         if (!master_dofs.Size()) { continue; }

         for (int si = master.slaves_begin; si < master.slaves_end; si++)
         {
            const NCMesh::Slave &slave = list.slaves[si];
            GetEdgeFaceDofs(type, slave.index, slave_dofs);
            if (!slave_dofs.Size()) { continue; }

            T.GetPointMat() = slave.point_matrix;
            fe->GetLocalInterpolation(T, I);

            // make each slave DOF dependent on all master DOFs
            AddDependencies(deps, master_dofs, slave_dofs, I);
         }
      }
   }

   deps.Finalize();

   // DOFs that stayed independent are true DOFs
   int n_true_dofs = 0;
   for (int i = 0; i < ndofs; i++)
   {
      if (!deps.RowSize(i)) { n_true_dofs++; }
   }

   // if all dofs are true dofs leave cP and cR NULL
   if (n_true_dofs == ndofs)
   {
      cP = cR = NULL; // will be treated as identities
      return;
   }

   // create the conforming restriction matrix cR
   int *cR_J;
   {
      int *cR_I = new int[n_true_dofs+1];
      double *cR_A = new double[n_true_dofs];
      cR_J = new int[n_true_dofs];
      for (int i = 0; i < n_true_dofs; i++)
      {
         cR_I[i] = i;
         cR_A[i] = 1.0;
      }
      cR_I[n_true_dofs] = n_true_dofs;
      cR = new SparseMatrix(cR_I, cR_J, cR_A, n_true_dofs, ndofs);
   }

   // create the conforming prolongation matrix cP
   cP = new SparseMatrix(ndofs, n_true_dofs);

   Array<bool> finalized(ndofs);
   finalized = false;

   // put identity in the restiction and prolongation matrices for true DOFs
   for (int i = 0, true_dof = 0; i < ndofs; i++)
   {
      if (!deps.RowSize(i))
      {
         cR_J[true_dof] = i;
         cP->Add(i, true_dof++, 1.0);
         finalized[i] = true;
      }
   }

   // Now calculate cP rows of slave DOFs as combinations of cP rows of their
   // master DOFs. It is possible that some slave DOFs depend on DOFs that are
   // themselves slaves. Here we resolve such indirect constraints by first
   // calculating rows of the cP matrix for DOFs whose master DOF cP rows are
   // already known (in the first iteration these are the true DOFs). In the
   // second iteration, slaves of slaves can be 'finalized' (given a row in the
   // cP matrix), in the third iteration slaves of slaves of slaves, etc.
   bool finished;
   int n_finalized = n_true_dofs;
   Array<int> cols;
   Vector srow;
   do
   {
      finished = true;
      for (int dof = 0; dof < ndofs; dof++)
      {
         if (!finalized[dof] && DofFinalizable(dof, finalized, deps))
         {
            const int* dep_col = deps.GetRowColumns(dof);
            const double* dep_coef = deps.GetRowEntries(dof);
            int n_dep = deps.RowSize(dof);

            for (int j = 0; j < n_dep; j++)
            {
               cP->GetRow(dep_col[j], cols, srow);
               srow *= dep_coef[j];
               cP->AddRow(dof, cols, srow);
            }

            finalized[dof] = true;
            n_finalized++;
            finished = false;
         }
      }
   }
   while (!finished);

   // if everything is consistent (mesh, face orientations, etc.), we should
   // be able to finalize all slave DOFs, otherwise it's a serious error
   if (n_finalized != ndofs)
   {
      MFEM_ABORT("Error creating cP matrix.");
   }

   cP->Finalize();

   if (vdim > 1)
   {
      MakeVDimMatrix(*cP);
      MakeVDimMatrix(*cR);
   }
}

void FiniteElementSpace::MakeVDimMatrix(SparseMatrix &mat) const
{
   if (vdim == 1) { return; }

   int height = mat.Height();
   int width = mat.Width();

   SparseMatrix *vmat = new SparseMatrix(vdim*height, vdim*width);

   Array<int> dofs, vdofs;
   Vector srow;
   for (int i = 0; i < height; i++)
   {
      mat.GetRow(i, dofs, srow);
      for (int vd = 0; vd < vdim; vd++)
      {
         dofs.Copy(vdofs);
         DofsToVDofs(vd, vdofs, width);
         vmat->SetRow(DofToVDof(i, vd, height), vdofs, srow);
      }
   }
   vmat->Finalize();

   mat.Swap(*vmat);
   delete vmat;
}

const SparseMatrix* FiniteElementSpace::GetConformingProlongation()
{
   if (Conforming()) { return NULL; }
   if (!cP) { GetConformingInterpolation(); }
   return cP;
}

const SparseMatrix* FiniteElementSpace::GetConformingRestriction()
{
   if (Conforming()) { return NULL; }
   if (!cR) { GetConformingInterpolation(); }
   return cR;
}

<<<<<<< HEAD
SparseMatrix* FiniteElementSpace::RefinementMatrix()
{
   Array<int> dofs, old_dofs, old_vdofs;
   LinearFECollection linfec;
   Vector row;

   if (Nonconforming())
   {
      const NCMesh::FineTransforms &rt = mesh->ncmesh->GetRefinementTransforms();

      int geom = mesh->GetElementBaseGeometry(0);
      const FiniteElement *fe = fec->FiniteElementForGeometry(geom);

      IsoparametricTransformation trans;
      trans.SetFE(linfec.FiniteElementForGeometry(geom));

      int nmat = rt.point_matrices.SizeK();
      int ldof = fe->GetDof();

      // calculate local interpolation matrices for all refinement types
      DenseTensor localP(ldof, ldof, nmat);
      for (int i = 0; i < nmat; i++)
      {
         trans.GetPointMat() = rt.point_matrices(i);
         fe->GetLocalInterpolation(trans, localP(i));
      }

      SparseMatrix *P = new SparseMatrix(ndofs*vdim, old_ndofs*vdim);

      Array<char> mark(P->Height());
      mark = 0;
      for (int k = 0; k < mesh->GetNE(); k++)
      {
         const NCMesh::Embedding &emb = rt.fine_coarse[k];
         DenseMatrix &lP = localP(emb.matrix);

         elem_dof->GetRow(k, dofs);
         old_elem_dof->GetRow(emb.coarse_element, old_dofs);

         for (int vd = 0; vd < vdim; vd++)
         {
            old_dofs.Copy(old_vdofs);
            if (vd > 0) { DofsToVDofs(vd, old_vdofs, old_ndofs); }

            for (int i = 0; i < ldof; i++)
            {
               int r = DofToVDof(dofs[i], vd);
               int m = (r >= 0) ? r : (-1 - r);

               if (!mark[m])
               {
                  lP.GetRow(i, row);
                  P->SetRow(r, old_vdofs, row);
                  mark[m] = 1;
               }
            }
         }
      }

      P->Finalize();
      return P;
   }
   else
   {
      MFEM_ABORT("Not implemented yet."); // TODO
      return NULL;
   }
}

void InvertLinearTrans(IsoparametricTransformation &trans,
                       const DenseMatrix &invdfdx,
                       const IntegrationPoint &pt, Vector &x)
{
   // invert a linear transform with one Newton step
   IntegrationPoint p0;
   p0.Set3(0, 0, 0);
   trans.Transform(p0, x);

   double store[3];
   Vector v(store, x.Size());
   pt.Get(v, x.Size());
   v -= x;

   invdfdx.Mult(v, x);
}

SparseMatrix* FiniteElementSpace::DerefinementMatrix()
{
   MFEM_VERIFY(Nonconforming(), "Not implemented for conforming meshes.");
   MFEM_VERIFY(old_ndofs, "Missing previous (finer) space.");
   MFEM_VERIFY(ndofs <= old_ndofs, "Previous space is not finer.");

   Array<int> dofs, old_dofs, old_vdofs;
   LinearFECollection linfec;
   Vector row;

   const NCMesh::FineTransforms &dt = mesh->ncmesh->GetDerefinementTransforms();

   int geom = mesh->GetElementBaseGeometry(0);
   const FiniteElement *fe = fec->FiniteElementForGeometry(geom);
   const IntegrationRule &nodes = fe->GetNodes();

   IsoparametricTransformation trans;
   trans.SetFE(linfec.FiniteElementForGeometry(geom));

   int nmat = dt.point_matrices.SizeK();
   int ldof = fe->GetDof();
   int dim = mesh->Dimension();

   DenseMatrix invdfdx(dim);
   Vector pt(dim), shape(ldof);

   // calculate local restriction matrices for all refinement types
   DenseTensor localR(ldof, ldof, nmat);
   for (int i = 0; i < nmat; i++)
   {
      trans.GetPointMat() = dt.point_matrices(i);
      trans.SetIntPoint(&nodes[0]);
      CalcInverse(trans.Jacobian(), invdfdx);

      DenseMatrix &lR = localR(i);
      lR = INFINITY; // marks invalid rows

      for (int j = 0; j < nodes.Size(); j++)
      {
         InvertLinearTrans(trans, invdfdx, nodes[j], pt);
         if (Geometries.PointInside(geom, pt)) // do we need an epsilon here?
         {
            IntegrationPoint ip;
            ip.Set(pt, dim);
            fe->CalcShape(ip, shape); // TODO: H(curl), etc.?
            lR.SetRow(j, shape);
         }
      }
   }

   SparseMatrix *R = new SparseMatrix(ndofs*vdim, old_ndofs*vdim);

   Array<char> mark(R->Height());
   mark = 0;
   for (int k = 0; k < dt.fine_coarse.Size(); k++)
   {
      const NCMesh::Embedding &emb = dt.fine_coarse[k];
      DenseMatrix &lR = localR(emb.matrix);

      elem_dof->GetRow(emb.coarse_element, dofs);
      old_elem_dof->GetRow(k, old_dofs);

      for (int vd = 0; vd < vdim; vd++)
      {
         old_dofs.Copy(old_vdofs);
         if (vd > 0) { DofsToVDofs(vd, old_vdofs, old_ndofs); }

         for (int i = 0; i < ldof; i++)
         {
            if (lR(i, 0) == INFINITY) { continue; }

            int r = DofToVDof(dofs[i], vd);
            int m = (r >= 0) ? r : (-1 - r);

            if (!mark[m])
            {
               lR.GetRow(i, row);
               R->SetRow(r, old_vdofs, row);
               mark[m] = 1;
            }
         }
      }
   }

   R->Finalize();
   return R;
=======
int FiniteElementSpace::GetNConformingDofs()
{
   const SparseMatrix* P = GetConformingProlongation();
   return P ? (P->Width() / vdim) : ndofs;
>>>>>>> 390def56
}

FiniteElementSpace::FiniteElementSpace(FiniteElementSpace &fes)
{
   mesh = fes.mesh;
   vdim = fes.vdim;
   ndofs = fes.ndofs;
   ordering = fes.ordering;
   fec = fes.fec;
   nvdofs = fes.nvdofs;
   nedofs = fes.nedofs;
   nfdofs = fes.nfdofs;
   nbdofs = fes.nbdofs;
   fdofs = fes.fdofs;
   bdofs = fes.bdofs;
   // keep 'RefData' in 'fes'
   elem_dof = fes.elem_dof;
   old_ndofs = 0;
   old_elem_dof = NULL;
   bdrElem_dof = fes.bdrElem_dof;
   Swap(dof_elem_array, fes.dof_elem_array);
   Swap(dof_ldof_array, fes.dof_ldof_array);

   NURBSext = fes.NURBSext;
   own_ext = 0;

   cP = fes.cP;
   cR = fes.cR;
   fes.cP = NULL;
   fes.cR = NULL;

   fes.bdofs = NULL;
   fes.fdofs = NULL;
   fes.elem_dof = NULL;
   fes.bdrElem_dof = NULL;
}

FiniteElementSpace::FiniteElementSpace(Mesh *m,
                                       const FiniteElementCollection *f,
                                       int vdim, int ordering)
{
   mesh = m;
   fec = f;
   this->vdim = vdim;
   this->ordering = ordering;
   elem_dof = NULL;
   old_elem_dof = NULL;
   old_ndofs = 0;

   const NURBSFECollection *nurbs_fec =
      dynamic_cast<const NURBSFECollection *>(fec);
   if (nurbs_fec)
   {
      if (!mesh->NURBSext)
      {
         mfem_error("FiniteElementSpace::FiniteElementSpace :\n"
                    "   NURBS FE space requires NURBS mesh.");
      }
      else
      {
         int Order = nurbs_fec->GetOrder();
         if (mesh->NURBSext->GetOrder() == Order)
         {
            NURBSext = mesh->NURBSext;
            own_ext = 0;
         }
         else
         {
            NURBSext = new NURBSExtension(mesh->NURBSext, Order);
            own_ext = 1;
         }
         UpdateNURBS();
         cP = cR = NULL;
      }
   }
   else
   {
      NURBSext = NULL;
      own_ext = 0;
      Constructor();
   }
}

NURBSExtension *FiniteElementSpace::StealNURBSext()
{
   if (NURBSext && !own_ext)
   {
      mfem_error("FiniteElementSpace::StealNURBSext");
   }
   own_ext = 0;

   return NURBSext;
}

void FiniteElementSpace::UpdateNURBS()
{
   nvdofs = 0;
   nedofs = 0;
   nfdofs = 0;
   nbdofs = 0;
   fdofs = NULL;
   bdofs = NULL;

   dynamic_cast<const NURBSFECollection *>(fec)->Reset();

   ndofs = NURBSext->GetNDof();

   elem_dof = NURBSext->GetElementDofTable();

   old_elem_dof = NULL;
   old_ndofs = 0;

   bdrElem_dof = NURBSext->GetBdrElementDofTable();
}

void FiniteElementSpace::Constructor()
{
   int i;

   elem_dof = NULL;
   bdrElem_dof = NULL;

   nvdofs = mesh->GetNV() * fec->DofForGeometry(Geometry::POINT);

   if ( mesh->Dimension() > 1 )
   {
      nedofs = mesh->GetNEdges() * fec->DofForGeometry(Geometry::SEGMENT);
   }
   else
   {
      nedofs = 0;
   }

   ndofs = 0;
   nfdofs = 0;
   nbdofs = 0;
   bdofs = NULL;
   fdofs = NULL;
   cP = NULL;
   cR = NULL;

   if (!mesh->GetNE())
   {
      return;
   }

   if (mesh->Dimension() == 3)
   {
      // Here we assume that all faces in the mesh have the same base
      // geometry -- the base geometry of the 0-th face element.
      // The class Mesh assumes the same inside GetFaceBaseGeometry(...).
      // Thus we do not need to generate all the faces in the mesh
      // if we do not need them.
      int fdof = fec->DofForGeometry(mesh->GetFaceBaseGeometry(0));
      if (fdof > 0)
      {
         fdofs = new int[mesh->GetNFaces()+1];
         fdofs[0] = 0;
         for (i = 0; i < mesh->GetNFaces(); i++)
         {
            nfdofs += fdof;
            // nfdofs += fec->DofForGeometry(mesh->GetFaceBaseGeometry(i));
            fdofs[i+1] = nfdofs;
         }
      }
   }

   bdofs = new int[mesh->GetNE()+1];
   bdofs[0] = 0;
   for (i = 0; i < mesh->GetNE(); i++)
   {
      nbdofs += fec->DofForGeometry(mesh->GetElementBaseGeometry(i));
      bdofs[i+1] = nbdofs;
   }

   ndofs = nvdofs + nedofs + nfdofs + nbdofs;

   BuildElementToDofTable();
}

void FiniteElementSpace::GetElementDofs (int i, Array<int> &dofs) const
{
   if (elem_dof)
   {
      elem_dof -> GetRow (i, dofs);
   }
   else
   {
      Array<int> V, E, Eo, F, Fo;
      int k, j, nv, ne, nf, nb, nfd, nd;
      int *ind, dim;

      dim = mesh->Dimension();
      nv = fec->DofForGeometry(Geometry::POINT);
      ne = (dim > 1) ? ( fec->DofForGeometry(Geometry::SEGMENT) ) : ( 0 );
      nb = fec->DofForGeometry(mesh->GetElementBaseGeometry(i));
      if (nv > 0)
      {
         mesh->GetElementVertices(i, V);
      }
      if (ne > 0)
      {
         mesh->GetElementEdges(i, E, Eo);
      }
      nfd = 0;
      if (dim == 3)
      {
         if (fec->HasFaceDofs(mesh->GetElementBaseGeometry(i)))
         {
            mesh->GetElementFaces(i, F, Fo);
            for (k = 0; k < F.Size(); k++)
            {
               nfd += fec->DofForGeometry(mesh->GetFaceBaseGeometry(F[k]));
            }
         }
      }
      nd = V.Size() * nv + E.Size() * ne + nfd + nb;
      dofs.SetSize(nd);
      if (nv > 0)
      {
         for (k = 0; k < V.Size(); k++)
         {
            for (j = 0; j < nv; j++)
            {
               dofs[k*nv+j] = V[k]*nv+j;
            }
         }
         nv *= V.Size();
      }
      if (ne > 0)
      {
         // if (dim > 1)
         for (k = 0; k < E.Size(); k++)
         {
            ind = fec->DofOrderForOrientation(Geometry::SEGMENT, Eo[k]);
            for (j = 0; j < ne; j++)
            {
               if (ind[j] < 0)
               {
                  dofs[nv+k*ne+j] = -1 - ( nvdofs+E[k]*ne+(-1-ind[j]) );
               }
               else
               {
                  dofs[nv+k*ne+j] = nvdofs+E[k]*ne+ind[j];
               }
            }
         }
      }
      ne = nv + ne * E.Size();
      if (nfd > 0)
         // if (dim == 3)
      {
         for (k = 0; k < F.Size(); k++)
         {
            ind = fec->DofOrderForOrientation(mesh->GetFaceBaseGeometry(F[k]),
                                              Fo[k]);
            nf = fec->DofForGeometry(mesh->GetFaceBaseGeometry(F[k]));
            for (j = 0; j < nf; j++)
            {
               if (ind[j] < 0)
               {
                  dofs[ne+j] = -1 - ( nvdofs+nedofs+fdofs[F[k]]+(-1-ind[j]) );
               }
               else
               {
                  dofs[ne+j] = nvdofs+nedofs+fdofs[F[k]]+ind[j];
               }
            }
            ne += nf;
         }
      }
      k = nvdofs + nedofs + nfdofs + bdofs[i];
      for (j = 0; j < nb; j++)
      {
         dofs[ne+j] = k + j;
      }
   }
}

const FiniteElement *FiniteElementSpace::GetFE(int i) const
{
   const FiniteElement *FE =
      fec->FiniteElementForGeometry(mesh->GetElementBaseGeometry(i));

   if (NURBSext)
   {
      NURBSext->LoadFE(i, FE);
   }

   return FE;
}

void FiniteElementSpace::GetBdrElementDofs(int i, Array<int> &dofs) const
{
   if (bdrElem_dof)
   {
      bdrElem_dof->GetRow(i, dofs);
   }
   else
   {
      Array<int> V, E, Eo;
      int k, j, nv, ne, nf, nd, iF, oF;
      int *ind, dim;

      dim = mesh->Dimension();
      nv = fec->DofForGeometry(Geometry::POINT);
      if (nv > 0)
      {
         mesh->GetBdrElementVertices(i, V);
      }
      ne = (dim > 1) ? ( fec->DofForGeometry(Geometry::SEGMENT) ) : ( 0 );
      if (ne > 0)
      {
         mesh->GetBdrElementEdges(i, E, Eo);
      }
      nd = V.Size() * nv + E.Size() * ne;
      nf = (dim == 3) ? (fec->DofForGeometry(
                            mesh->GetBdrElementBaseGeometry(i))) : (0);
      if (nf > 0)
      {
         nd += nf;
         mesh->GetBdrElementFace(i, &iF, &oF);
      }
      dofs.SetSize(nd);
      if (nv > 0)
      {
         for (k = 0; k < V.Size(); k++)
         {
            for (j = 0; j < nv; j++)
            {
               dofs[k*nv+j] = V[k]*nv+j;
            }
         }
         nv *= V.Size();
      }
      if (ne > 0)
      {
         // if (dim > 1)
         for (k = 0; k < E.Size(); k++)
         {
            ind = fec->DofOrderForOrientation(Geometry::SEGMENT, Eo[k]);
            for (j = 0; j < ne; j++)
            {
               if (ind[j] < 0)
               {
                  dofs[nv+k*ne+j] = -1 - ( nvdofs+E[k]*ne+(-1-ind[j]) );
               }
               else
               {
                  dofs[nv+k*ne+j] = nvdofs+E[k]*ne+ind[j];
               }
            }
         }
      }
      if (nf > 0)
         // if (dim == 3)
      {
         ne = nv + ne * E.Size();
         ind = (fec->DofOrderForOrientation(
                   mesh->GetBdrElementBaseGeometry(i), oF));
         for (j = 0; j < nf; j++)
         {
            if (ind[j] < 0)
            {
               dofs[ne+j] = -1 - ( nvdofs+nedofs+fdofs[iF]+(-1-ind[j]) );
            }
            else
            {
               dofs[ne+j] = nvdofs+nedofs+fdofs[iF]+ind[j];
            }
         }
      }
   }
}

void FiniteElementSpace::GetFaceDofs(int i, Array<int> &dofs) const
{
   int j, k, nv, ne, nf, nd, dim = mesh->Dimension();
   Array<int> V, E, Eo;
   const int *ind;

   // for 1D, 2D and 3D faces
   nv = fec->DofForGeometry(Geometry::POINT);
   ne = (dim > 1) ? fec->DofForGeometry(Geometry::SEGMENT) : 0;
   if (nv > 0)
   {
      mesh->GetFaceVertices(i, V);
   }
   if (ne > 0)
   {
      mesh->GetFaceEdges(i, E, Eo);
   }
   nf = (fdofs) ? (fdofs[i+1]-fdofs[i]) : (0);
   nd = V.Size() * nv + E.Size() * ne + nf;
   dofs.SetSize(nd);
   if (nv > 0)
   {
      for (k = 0; k < V.Size(); k++)
      {
         for (j = 0; j < nv; j++)
         {
            dofs[k*nv+j] = V[k]*nv+j;
         }
      }
   }
   nv *= V.Size();
   if (ne > 0)
   {
      for (k = 0; k < E.Size(); k++)
      {
         ind = fec->DofOrderForOrientation(Geometry::SEGMENT, Eo[k]);
         for (j = 0; j < ne; j++)
         {
            if (ind[j] < 0)
            {
               dofs[nv+k*ne+j] = -1 - ( nvdofs+E[k]*ne+(-1-ind[j]) );
            }
            else
            {
               dofs[nv+k*ne+j] = nvdofs+E[k]*ne+ind[j];
            }
         }
      }
   }
   ne = nv + ne * E.Size();
   if (nf > 0)
   {
      for (j = nvdofs+nedofs+fdofs[i], k = 0; k < nf; j++, k++)
      {
         dofs[ne+k] = j;
      }
   }
}

void FiniteElementSpace::GetEdgeDofs(int i, Array<int> &dofs) const
{
   int j, k, nv, ne;
   Array<int> V;

   nv = fec->DofForGeometry(Geometry::POINT);
   if (nv > 0)
   {
      mesh->GetEdgeVertices(i, V);
   }
   ne = fec->DofForGeometry(Geometry::SEGMENT);
   dofs.SetSize(2*nv+ne);
   if (nv > 0)
   {
      for (k = 0; k < 2; k++)
      {
         for (j = 0; j < nv; j++)
         {
            dofs[k*nv+j] = V[k]*nv+j;
         }
      }
   }
   nv *= 2;
   for (j = 0, k = nvdofs+i*ne; j < ne; j++, k++)
   {
      dofs[nv+j] = k;
   }
}

void FiniteElementSpace::GetVertexDofs(int i, Array<int> &dofs) const
{
   int j, nv;

   nv = fec->DofForGeometry(Geometry::POINT);
   dofs.SetSize(nv);
   for (j = 0; j < nv; j++)
   {
      dofs[j] = i*nv+j;
   }
}

void FiniteElementSpace::GetElementInteriorDofs (int i, Array<int> &dofs) const
{
   int j, k, nb;
   nb = fec -> DofForGeometry (mesh -> GetElementBaseGeometry (i));
   dofs.SetSize (nb);
   k = nvdofs + nedofs + nfdofs + bdofs[i];
   for (j = 0; j < nb; j++)
   {
      dofs[j] = k + j;
   }
}

void FiniteElementSpace::GetEdgeInteriorDofs (int i, Array<int> &dofs) const
{
   int j, k, ne;

   ne = fec -> DofForGeometry (Geometry::SEGMENT);
   dofs.SetSize (ne);
   for (j = 0, k = nvdofs+i*ne; j < ne; j++, k++)
   {
      dofs[j] = k;
   }
}

const FiniteElement *FiniteElementSpace::GetBE (int i) const
{
   const FiniteElement *BE;

   switch ( mesh->Dimension() )
   {
      case 1:
         BE = fec->FiniteElementForGeometry(Geometry::POINT);
      case 2:
         BE = fec->FiniteElementForGeometry(Geometry::SEGMENT);
      case 3:
      default:
         BE = fec->FiniteElementForGeometry(
                 mesh->GetBdrElementBaseGeometry(i));
   }

   if (NURBSext)
   {
      NURBSext->LoadBE(i, BE);
   }

   return BE;
}

const FiniteElement *FiniteElementSpace::GetFaceElement(int i) const
{
   const FiniteElement *fe;

   switch (mesh->Dimension())
   {
      case 1:
         fe = fec->FiniteElementForGeometry(Geometry::POINT);
      case 2:
         fe = fec->FiniteElementForGeometry(Geometry::SEGMENT);
      case 3:
      default:
         fe = fec->FiniteElementForGeometry(mesh->GetFaceBaseGeometry(i));
   }

   // if (NURBSext)
   //    NURBSext->LoadFaceElement(i, fe);

   return fe;
}

const FiniteElement *FiniteElementSpace::GetEdgeElement(int i) const
{
   return fec->FiniteElementForGeometry(Geometry::SEGMENT);
}

const FiniteElement *FiniteElementSpace::GetTraceElement(
   int i, int geom_type) const
{
   return fec->TraceFiniteElementForGeometry(geom_type);
}

FiniteElementSpace::~FiniteElementSpace()
{
   Destructor();
   // delete RefData
   for (int i = 0; i < RefData.Size(); i++)
   {
      delete RefData[i];
   }
   delete old_elem_dof;
}

void FiniteElementSpace::Destructor()
{
   delete cR;
   delete cP;

   dof_elem_array.DeleteAll();
   dof_ldof_array.DeleteAll();

   if (NURBSext)
   {
      if (own_ext) { delete NURBSext; }
   }
   else
   {
      delete elem_dof;
      delete bdrElem_dof;

      delete [] bdofs;
      delete [] fdofs;
   }
}

void FiniteElementSpace::Update()
{
   if (NURBSext)
   {
      UpdateNURBS();
   }
   else
   {
      // keep old elem_dof table for RefineMatrix, RebalanceMatrix, ...
      old_elem_dof = elem_dof;
      old_ndofs = ndofs;
      elem_dof = NULL;

      Destructor();   // keeps RefData
      Constructor();
   }
}

FiniteElementSpace *FiniteElementSpace::SaveUpdate()
{
   FiniteElementSpace *cfes = new FiniteElementSpace(*this);
   Constructor();
   return cfes;
}

void FiniteElementSpace::UpdateAndInterpolate(int num_grid_fns, ...)
{
   if (mesh->GetState() == Mesh::NORMAL)
   {
      MFEM_ABORT("Mesh must be in two-level state, please call "
                 "Mesh::UseTwoLevelState before refining.");
   }

   FiniteElementSpace *cfes = SaveUpdate();

   // obtain the (transpose of) interpolation matrix between mesh levels
   SparseMatrix *R = GlobalRestrictionMatrix(cfes, 0);

   delete cfes;

   // interpolate the grid functions
   std::va_list vl;
   va_start(vl, num_grid_fns);
   for (int i = 0; i < num_grid_fns; i++)
   {
      GridFunction* gf = va_arg(vl, GridFunction*);
      if (gf->FESpace() != this)
      {
         MFEM_ABORT("Cannot interpolate: grid function is not based "
                    "on this space.");
      }

      Vector coarse_gf = *gf;
      gf->Update();
      R->MultTranspose(coarse_gf, *gf);
   }
   va_end(vl);

   delete R;
   mesh->SetState(Mesh::TWO_LEVEL_FINE);
}

void FiniteElementSpace::ConstructRefinementData (int k, int num_c_dofs,
                                                  RefinementType type)
{
   int i,j,l;
   Array<int> dofs, g_dofs;

   RefinementData * data = new RefinementData;

   data -> type = type;
   data -> num_fine_elems = mesh -> GetNumFineElems(k);

   // we assume that each fine element has <= dofs than the
   // initial coarse element
   data -> fl_to_fc = new Table(data -> num_fine_elems, num_c_dofs);
   for (i = 0; i < data -> num_fine_elems; i++)
   {
      GetElementDofs(mesh -> GetFineElem(k,i), g_dofs); // TWO_LEVEL_FINE
      for (j = 0; j < g_dofs.Size(); j++)
      {
         data -> fl_to_fc -> Push (i,dofs.Union(g_dofs[j]));
      }
   }
   data -> fl_to_fc -> Finalize();
   data -> num_fine_dofs = dofs.Size();

   // construction of I

   // k is a coarse element index but mesh is in TWO_LEVEL_FINE state
   int geomtype = mesh->GetElementBaseGeometry(k);
   const FiniteElement *fe = fec -> FiniteElementForGeometry(geomtype);
   // const IntegrationRule &ir = fe -> GetNodes();
   int nedofs = fe -> GetDof();  // number of dofs for each element

   ElementTransformation *trans;
   // IntegrationPoint ip;
   // DenseMatrix tr;
   Array<int> row;

   // Vector shape(nedofs);
   DenseMatrix I (nedofs);
   data -> I = new DenseMatrix(data -> num_fine_dofs, nedofs);

   for (i=0; i < data -> num_fine_elems; i++)
   {

      trans = mesh -> GetFineElemTrans(k,i);
      // trans -> Transform(ir,tr);
      fe -> GetLocalInterpolation (*trans, I);
      data -> fl_to_fc -> GetRow(i,row);

      for (j=0; j < nedofs; j++)
      {
         /*
           ip.x = tr(0,j); ip.y = tr(1,j);       if (tr.Height()==3) ip.z = tr(2,j);
           fe -> SetCalcElemTrans(trans); shape(0) = j;
           fe -> CalcShape(ip, shape);
         */
         for (l=0; l < nedofs; l++)
         {
            (*(data->I))(row[j],l) = I(j,l);
         }
      }
   }

   RefData.Append(data);
}

void FiniteElementSpace::Save(std::ostream &out) const
{
   out << "FiniteElementSpace\n"
       << "FiniteElementCollection: " << fec->Name() << '\n'
       << "VDim: " << vdim << '\n'
       << "Ordering: " << ordering << '\n';
}

}<|MERGE_RESOLUTION|>--- conflicted
+++ resolved
@@ -867,7 +867,12 @@
    return cR;
 }
 
-<<<<<<< HEAD
+int FiniteElementSpace::GetNConformingDofs()
+{
+   const SparseMatrix* P = GetConformingProlongation();
+   return P ? (P->Width() / vdim) : ndofs;
+}
+
 SparseMatrix* FiniteElementSpace::RefinementMatrix()
 {
    Array<int> dofs, old_dofs, old_vdofs;
@@ -1040,12 +1045,6 @@
 
    R->Finalize();
    return R;
-=======
-int FiniteElementSpace::GetNConformingDofs()
-{
-   const SparseMatrix* P = GetConformingProlongation();
-   return P ? (P->Width() / vdim) : ndofs;
->>>>>>> 390def56
 }
 
 FiniteElementSpace::FiniteElementSpace(FiniteElementSpace &fes)
