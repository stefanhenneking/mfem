// Copyright (c) 2010, Lawrence Livermore National Security, LLC. Produced at
// the Lawrence Livermore National Laboratory. LLNL-CODE-443211. All Rights
// reserved. See file COPYRIGHT for details.
//
// This file is part of the MFEM library. For more information and source code
// availability see http://mfem.org.
//
// MFEM is free software; you can redistribute it and/or modify it under the
// terms of the GNU Lesser General Public License (as published by the Free
// Software Foundation) version 2.1 dated February 1999.

#include "../config/config.hpp"

#ifdef MFEM_USE_MPI

#include "linalg.hpp"
#include "../fem/fem.hpp"
<<<<<<< HEAD
#include "hypre_ext.hpp"
=======
#include "hypre_parcsr.hpp"
>>>>>>> f68d9d0d

#include <fstream>
#include <iomanip>
#include <cmath>
#include <cstdlib>

using namespace std;

namespace mfem
{

template<typename TargetT, typename SourceT>
static TargetT *DuplicateAs(const SourceT *array, int size,
                            bool cplusplus = true)
{
   TargetT *target_array = cplusplus ? new TargetT[size]
                           /*     */ : hypre_TAlloc(TargetT, size);
   for (int i = 0; i < size; i++)
   {
      target_array[i] = array[i];
   }
   return target_array;
}

inline void HypreParVector::_SetDataAndSize_()
{
   SetDataAndSize(hypre_VectorData(hypre_ParVectorLocalVector(x)),
                  internal::to_int(
                     hypre_VectorSize(hypre_ParVectorLocalVector(x))));
}

HypreParVector::HypreParVector(MPI_Comm comm, HYPRE_Int glob_size,
                               HYPRE_Int *col) : Vector()
{
   x = hypre_ParVectorCreate(comm,glob_size,col);
   hypre_ParVectorInitialize(x);
   hypre_ParVectorSetPartitioningOwner(x,0);
   // The data will be destroyed by hypre (this is the default)
   hypre_ParVectorSetDataOwner(x,1);
   hypre_SeqVectorSetDataOwner(hypre_ParVectorLocalVector(x),1);
   _SetDataAndSize_();
   own_ParVector = 1;
}

HypreParVector::HypreParVector(MPI_Comm comm, HYPRE_Int glob_size,
                               double *_data, HYPRE_Int *col) : Vector()
{
   x = hypre_ParVectorCreate(comm,glob_size,col);
   hypre_ParVectorSetDataOwner(x,1); // owns the seq vector
   hypre_SeqVectorSetDataOwner(hypre_ParVectorLocalVector(x),0);
   hypre_ParVectorSetPartitioningOwner(x,0);
   hypre_VectorData(hypre_ParVectorLocalVector(x)) = _data;
   // If hypre_ParVectorLocalVector(x) is non-NULL, hypre_ParVectorInitialize(x)
   // does not allocate memory!
   hypre_ParVectorInitialize(x);
   _SetDataAndSize_();
   own_ParVector = 1;
}

HypreParVector::HypreParVector(const HypreParVector &y) : Vector()
{
   x = hypre_ParVectorCreate(y.x -> comm, y.x -> global_size,
                             y.x -> partitioning);
   hypre_ParVectorInitialize(x);
   hypre_ParVectorSetPartitioningOwner(x,0);
   hypre_ParVectorSetDataOwner(x,1);
   hypre_SeqVectorSetDataOwner(hypre_ParVectorLocalVector(x),1);
   _SetDataAndSize_();
   own_ParVector = 1;
}

HypreParVector::HypreParVector(HypreParMatrix &A, int tr) : Vector()
{
   if (!tr)
   {
      x = hypre_ParVectorInDomainOf(A);
   }
   else
   {
      x = hypre_ParVectorInRangeOf(A);
   }
   _SetDataAndSize_();
   own_ParVector = 1;
}

HypreParVector::HypreParVector(HYPRE_ParVector y) : Vector()
{
   x = (hypre_ParVector *) y;
   _SetDataAndSize_();
   own_ParVector = 0;
}

HypreParVector::HypreParVector(ParFiniteElementSpace *pfes)
{
   x = hypre_ParVectorCreate(pfes->GetComm(), pfes->GlobalTrueVSize(),
                             pfes->GetTrueDofOffsets());
   hypre_ParVectorInitialize(x);
   hypre_ParVectorSetPartitioningOwner(x,0);
   // The data will be destroyed by hypre (this is the default)
   hypre_ParVectorSetDataOwner(x,1);
   hypre_SeqVectorSetDataOwner(hypre_ParVectorLocalVector(x),1);
   _SetDataAndSize_();
   own_ParVector = 1;
}

HypreParVector::operator hypre_ParVector*() const
{
   return x;
}

#ifndef HYPRE_PAR_VECTOR_STRUCT
HypreParVector::operator HYPRE_ParVector() const
{
   return (HYPRE_ParVector) x;
}
#endif

Vector * HypreParVector::GlobalVector() const
{
   hypre_Vector *hv = hypre_ParVectorToVectorAll(*this);
   Vector *v = new Vector(hv->data, internal::to_int(hv->size));
   v->MakeDataOwner();
   hypre_SeqVectorSetDataOwner(hv,0);
   hypre_SeqVectorDestroy(hv);
   return v;
}

HypreParVector& HypreParVector::operator=(double d)
{
   hypre_ParVectorSetConstantValues(x,d);
   return *this;
}

HypreParVector& HypreParVector::operator=(const HypreParVector &y)
{
#ifdef MFEM_DEBUG
   if (size != y.Size())
   {
      mfem_error("HypreParVector::operator=");
   }
#endif

   for (int i = 0; i < size; i++)
   {
      data[i] = y.data[i];
   }
   return *this;
}

void HypreParVector::SetData(double *_data)
{
   Vector::data = hypre_VectorData(hypre_ParVectorLocalVector(x)) = _data;
}

HYPRE_Int HypreParVector::Randomize(HYPRE_Int seed)
{
   return hypre_ParVectorSetRandomValues(x,seed);
}

void HypreParVector::Print(const char *fname)
{
   hypre_ParVectorPrint(x,fname);
}

HypreParVector::~HypreParVector()
{
   if (own_ParVector)
   {
      hypre_ParVectorDestroy(x);
   }
}


double InnerProduct(HypreParVector *x, HypreParVector *y)
{
   return hypre_ParVectorInnerProd(*x, *y);
}

double InnerProduct(HypreParVector &x, HypreParVector &y)
{
   return hypre_ParVectorInnerProd(x, y);
}


void HypreParMatrix::Init()
{
   A = NULL;
   X = Y = NULL;
   diagOwner = offdOwner = colMapOwner = -1;
}

char HypreParMatrix::CopyCSR(SparseMatrix *csr, hypre_CSRMatrix *hypre_csr)
{
   hypre_CSRMatrixData(hypre_csr) = csr->GetData();
#ifndef HYPRE_BIGINT
   hypre_CSRMatrixI(hypre_csr) = csr->GetI();
   hypre_CSRMatrixJ(hypre_csr) = csr->GetJ();
   // Prevent hypre from destroying hypre_csr->{i,j,data}
   return 0;
#else
   hypre_CSRMatrixI(hypre_csr) =
      DuplicateAs<HYPRE_Int>(csr->GetI(), csr->Height()+1);
   hypre_CSRMatrixJ(hypre_csr) =
      DuplicateAs<HYPRE_Int>(csr->GetJ(), csr->NumNonZeroElems());
   // Prevent hypre from destroying hypre_csr->{i,j,data}, own {i,j}
   return 1;
#endif
}

char HypreParMatrix::CopyBoolCSR(Table *bool_csr, hypre_CSRMatrix *hypre_csr)
{
   int nnz = bool_csr->Size_of_connections();
   double *data = new double[nnz];
   for (int i = 0; i < nnz; i++)
   {
      data[i] = 1.0;
   }
   hypre_CSRMatrixData(hypre_csr) = data;
#ifndef HYPRE_BIGINT
   hypre_CSRMatrixI(hypre_csr) = bool_csr->GetI();
   hypre_CSRMatrixJ(hypre_csr) = bool_csr->GetJ();
   // Prevent hypre from destroying hypre_csr->{i,j,data}, own {data}
   return 2;
#else
   hypre_CSRMatrixI(hypre_csr) =
      DuplicateAs<HYPRE_Int>(bool_csr->GetI(), bool_csr->Size()+1);
   hypre_CSRMatrixJ(hypre_csr) =
      DuplicateAs<HYPRE_Int>(bool_csr->GetJ(), nnz);
   // Prevent hypre from destroying hypre_csr->{i,j,data}, own {i,j,data}
   return 3;
#endif
}

void HypreParMatrix::CopyCSR_J(hypre_CSRMatrix *hypre_csr, int *J)
{
   HYPRE_Int nnz = hypre_CSRMatrixNumNonzeros(hypre_csr);
   for (HYPRE_Int j = 0; j < nnz; j++)
   {
      J[j] = int(hypre_CSRMatrixJ(hypre_csr)[j]);
   }
}

// Square block-diagonal constructor
HypreParMatrix::HypreParMatrix(MPI_Comm comm, HYPRE_Int glob_size,
                               HYPRE_Int *row_starts, SparseMatrix *diag)
   : Operator(diag->Height(), diag->Width())
{
   Init();
   A = hypre_ParCSRMatrixCreate(comm, glob_size, glob_size, row_starts,
                                row_starts, 0, diag->NumNonZeroElems(), 0);
   hypre_ParCSRMatrixSetDataOwner(A,1);
   hypre_ParCSRMatrixSetRowStartsOwner(A,0);
   hypre_ParCSRMatrixSetColStartsOwner(A,0);

   hypre_CSRMatrixSetDataOwner(A->diag,0);
   diagOwner = CopyCSR(diag, A->diag);
   hypre_CSRMatrixSetRownnz(A->diag);

   hypre_CSRMatrixSetDataOwner(A->offd,1);
   hypre_CSRMatrixI(A->offd) = hypre_CTAlloc(HYPRE_Int, diag->Height()+1);

   /* Don't need to call these, since they allocate memory only
      if it was not already allocated */
   // hypre_CSRMatrixInitialize(A->diag);
   // hypre_ParCSRMatrixInitialize(A);

   hypre_ParCSRMatrixSetNumNonzeros(A);

   /* Make sure that the first entry in each row is the diagonal one. */
   hypre_CSRMatrixReorder(hypre_ParCSRMatrixDiag(A));
#ifdef HYPRE_BIGINT
   CopyCSR_J(A->diag, diag->GetJ());
#endif

   hypre_MatvecCommPkgCreate(A);
}

// Rectangular block-diagonal constructor
HypreParMatrix::HypreParMatrix(MPI_Comm comm,
                               HYPRE_Int global_num_rows,
                               HYPRE_Int global_num_cols,
                               HYPRE_Int *row_starts, HYPRE_Int *col_starts,
                               SparseMatrix *diag)
   : Operator(diag->Height(), diag->Width())
{
   Init();
   A = hypre_ParCSRMatrixCreate(comm, global_num_rows, global_num_cols,
                                row_starts, col_starts,
                                0, diag->NumNonZeroElems(), 0);
   hypre_ParCSRMatrixSetDataOwner(A,1);
   hypre_ParCSRMatrixSetRowStartsOwner(A,0);
   hypre_ParCSRMatrixSetColStartsOwner(A,0);

   hypre_CSRMatrixSetDataOwner(A->diag,0);
   diagOwner = CopyCSR(diag, A->diag);
   hypre_CSRMatrixSetRownnz(A->diag);

   hypre_CSRMatrixSetDataOwner(A->offd,1);
   hypre_CSRMatrixI(A->offd) = hypre_CTAlloc(HYPRE_Int, diag->Height()+1);

   hypre_ParCSRMatrixSetNumNonzeros(A);

   /* Make sure that the first entry in each row is the diagonal one. */
   if (row_starts == col_starts)
   {
      hypre_CSRMatrixReorder(hypre_ParCSRMatrixDiag(A));
#ifdef HYPRE_BIGINT
      CopyCSR_J(A->diag, diag->GetJ());
#endif
   }

   hypre_MatvecCommPkgCreate(A);
}

// General rectangular constructor with diagonal and off-diagonal
HypreParMatrix::HypreParMatrix(MPI_Comm comm,
                               HYPRE_Int global_num_rows,
                               HYPRE_Int global_num_cols,
                               HYPRE_Int *row_starts, HYPRE_Int *col_starts,
                               SparseMatrix *diag, SparseMatrix *offd,
                               HYPRE_Int *cmap)
   : Operator(diag->Height(), diag->Width())
{
   Init();
   A = hypre_ParCSRMatrixCreate(comm, global_num_rows, global_num_cols,
                                row_starts, col_starts,
                                offd->Width(), diag->NumNonZeroElems(),
                                offd->NumNonZeroElems());
   hypre_ParCSRMatrixSetDataOwner(A,1);
   hypre_ParCSRMatrixSetRowStartsOwner(A,0);
   hypre_ParCSRMatrixSetColStartsOwner(A,0);

   hypre_CSRMatrixSetDataOwner(A->diag,0);
   diagOwner = CopyCSR(diag, A->diag);
   hypre_CSRMatrixSetRownnz(A->diag);

   hypre_CSRMatrixSetDataOwner(A->offd,0);
   offdOwner = CopyCSR(offd, A->offd);
   hypre_CSRMatrixSetRownnz(A->offd);

   hypre_ParCSRMatrixColMapOffd(A) = cmap;
   // Prevent hypre from destroying A->col_map_offd
   colMapOwner = 0;

   hypre_ParCSRMatrixSetNumNonzeros(A);

   /* Make sure that the first entry in each row is the diagonal one. */
   if (row_starts == col_starts)
   {
      hypre_CSRMatrixReorder(hypre_ParCSRMatrixDiag(A));
#ifdef HYPRE_BIGINT
      CopyCSR_J(A->diag, diag->GetJ());
#endif
   }

   hypre_MatvecCommPkgCreate(A);
}

// General rectangular constructor with diagonal and off-diagonal
HypreParMatrix::HypreParMatrix(
   MPI_Comm comm,
   HYPRE_Int global_num_rows, HYPRE_Int global_num_cols,
   HYPRE_Int *row_starts, HYPRE_Int *col_starts,
   HYPRE_Int *diag_i, HYPRE_Int *diag_j, double *diag_data,
   HYPRE_Int *offd_i, HYPRE_Int *offd_j, double *offd_data,
   HYPRE_Int offd_num_cols, HYPRE_Int *offd_col_map)
{
   Init();
   A = hypre_ParCSRMatrixCreate(comm, global_num_rows, global_num_cols,
                                row_starts, col_starts, offd_num_cols, 0, 0);
   hypre_ParCSRMatrixSetDataOwner(A,1);
   hypre_ParCSRMatrixSetRowStartsOwner(A,0);
   hypre_ParCSRMatrixSetColStartsOwner(A,0);

   HYPRE_Int local_num_rows = hypre_CSRMatrixNumRows(A->diag);

   hypre_CSRMatrixSetDataOwner(A->diag,0);
   hypre_CSRMatrixI(A->diag) = diag_i;
   hypre_CSRMatrixJ(A->diag) = diag_j;
   hypre_CSRMatrixData(A->diag) = diag_data;
   hypre_CSRMatrixNumNonzeros(A->diag) = diag_i[local_num_rows];
   hypre_CSRMatrixSetRownnz(A->diag);
   // Prevent hypre from destroying A->diag->{i,j,data}, own A->diag->{i,j,data}
   diagOwner = 3;

   hypre_CSRMatrixSetDataOwner(A->offd,0);
   hypre_CSRMatrixI(A->offd) = offd_i;
   hypre_CSRMatrixJ(A->offd) = offd_j;
   hypre_CSRMatrixData(A->offd) = offd_data;
   hypre_CSRMatrixNumNonzeros(A->offd) = offd_i[local_num_rows];
   hypre_CSRMatrixSetRownnz(A->offd);
   // Prevent hypre from destroying A->offd->{i,j,data}, own A->offd->{i,j,data}
   offdOwner = 3;

   hypre_ParCSRMatrixColMapOffd(A) = offd_col_map;
   // Prevent hypre from destroying A->col_map_offd, own A->col_map_offd
   colMapOwner = 1;

   hypre_ParCSRMatrixSetNumNonzeros(A);

   /* Make sure that the first entry in each row is the diagonal one. */
   if (row_starts == col_starts)
   {
      hypre_CSRMatrixReorder(hypre_ParCSRMatrixDiag(A));
   }

   hypre_MatvecCommPkgCreate(A);

   height = GetNumRows();
   width = GetNumCols();
}

// Constructor from a CSR matrix on rank 0
HypreParMatrix::HypreParMatrix(MPI_Comm comm,
                               HYPRE_Int *row_starts, HYPRE_Int *col_starts,
                               SparseMatrix *sm_a)
{
   MFEM_ASSERT(sm_a != NULL, "invalid input");
   MFEM_VERIFY(!HYPRE_AssumedPartitionCheck(),
               "this method can not be used with assumed partition");

   Init();

   hypre_CSRMatrix *csr_a;
   csr_a = hypre_CSRMatrixCreate(sm_a -> Height(), sm_a -> Width(),
                                 sm_a -> NumNonZeroElems());

   hypre_CSRMatrixSetDataOwner(csr_a,0);
   CopyCSR(sm_a, csr_a);
   hypre_CSRMatrixSetRownnz(csr_a);

   A = hypre_CSRMatrixToParCSRMatrix(comm, csr_a, row_starts, col_starts);

#ifdef HYPRE_BIGINT
   delete [] hypre_CSRMatrixI(csr_a);
   delete [] hypre_CSRMatrixJ(csr_a);
#endif
   hypre_CSRMatrixI(csr_a) = NULL;
   hypre_CSRMatrixDestroy(csr_a);

   height = GetNumRows();
   width = GetNumCols();

   /* Make sure that the first entry in each row is the diagonal one. */
   if (row_starts == col_starts)
   {
      hypre_CSRMatrixReorder(hypre_ParCSRMatrixDiag(A));
   }

   hypre_MatvecCommPkgCreate(A);
}

// Boolean, rectangular, block-diagonal constructor
HypreParMatrix::HypreParMatrix(MPI_Comm comm,
                               HYPRE_Int global_num_rows,
                               HYPRE_Int global_num_cols,
                               HYPRE_Int *row_starts, HYPRE_Int *col_starts,
                               Table *diag)
{
   Init();
   int nnz = diag->Size_of_connections();
   A = hypre_ParCSRMatrixCreate(comm, global_num_rows, global_num_cols,
                                row_starts, col_starts, 0, nnz, 0);
   hypre_ParCSRMatrixSetDataOwner(A,1);
   hypre_ParCSRMatrixSetRowStartsOwner(A,0);
   hypre_ParCSRMatrixSetColStartsOwner(A,0);

   hypre_CSRMatrixSetDataOwner(A->diag,0);
   diagOwner = CopyBoolCSR(diag, A->diag);
   hypre_CSRMatrixSetRownnz(A->diag);

   hypre_CSRMatrixSetDataOwner(A->offd,1);
   hypre_CSRMatrixI(A->offd) = hypre_CTAlloc(HYPRE_Int, diag->Size()+1);

   hypre_ParCSRMatrixSetNumNonzeros(A);

   /* Make sure that the first entry in each row is the diagonal one. */
   if (row_starts == col_starts)
   {
      hypre_CSRMatrixReorder(hypre_ParCSRMatrixDiag(A));
#ifdef HYPRE_BIGINT
      CopyCSR_J(A->diag, diag->GetJ());
#endif
   }

   hypre_MatvecCommPkgCreate(A);

   height = GetNumRows();
   width = GetNumCols();
}

// Boolean, general rectangular constructor with diagonal and off-diagonal
HypreParMatrix::HypreParMatrix(MPI_Comm comm, int id, int np,
                               HYPRE_Int *row, HYPRE_Int *col,
                               HYPRE_Int *i_diag, HYPRE_Int *j_diag,
                               HYPRE_Int *i_offd, HYPRE_Int *j_offd,
                               HYPRE_Int *cmap, HYPRE_Int cmap_size)
{
   HYPRE_Int diag_nnz, offd_nnz;

   Init();
   if (HYPRE_AssumedPartitionCheck())
   {
      diag_nnz = i_diag[row[1]-row[0]];
      offd_nnz = i_offd[row[1]-row[0]];

      A = hypre_ParCSRMatrixCreate(comm, row[2], col[2], row, col,
                                   cmap_size, diag_nnz, offd_nnz);
   }
   else
   {
      diag_nnz = i_diag[row[id+1]-row[id]];
      offd_nnz = i_offd[row[id+1]-row[id]];

      A = hypre_ParCSRMatrixCreate(comm, row[np], col[np], row, col,
                                   cmap_size, diag_nnz, offd_nnz);
   }

   hypre_ParCSRMatrixSetDataOwner(A,1);
   hypre_ParCSRMatrixSetRowStartsOwner(A,0);
   hypre_ParCSRMatrixSetColStartsOwner(A,0);

   HYPRE_Int i;

   double *a_diag = new double[diag_nnz];
   for (i = 0; i < diag_nnz; i++)
   {
      a_diag[i] = 1.0;
   }

   double *a_offd = new double[offd_nnz];
   for (i = 0; i < offd_nnz; i++)
   {
      a_offd[i] = 1.0;
   }

   hypre_CSRMatrixSetDataOwner(A->diag,0);
   hypre_CSRMatrixI(A->diag)    = i_diag;
   hypre_CSRMatrixJ(A->diag)    = j_diag;
   hypre_CSRMatrixData(A->diag) = a_diag;
   hypre_CSRMatrixSetRownnz(A->diag);
   // Prevent hypre from destroying A->diag->{i,j,data}, own A->diag->{i,j,data}
   diagOwner = 3;

   hypre_CSRMatrixSetDataOwner(A->offd,0);
   hypre_CSRMatrixI(A->offd)    = i_offd;
   hypre_CSRMatrixJ(A->offd)    = j_offd;
   hypre_CSRMatrixData(A->offd) = a_offd;
   hypre_CSRMatrixSetRownnz(A->offd);
   // Prevent hypre from destroying A->offd->{i,j,data}, own A->offd->{i,j,data}
   offdOwner = 3;

   hypre_ParCSRMatrixColMapOffd(A) = cmap;
   // Prevent hypre from destroying A->col_map_offd, own A->col_map_offd
   colMapOwner = 1;

   hypre_ParCSRMatrixSetNumNonzeros(A);

   /* Make sure that the first entry in each row is the diagonal one. */
   if (row == col)
   {
      hypre_CSRMatrixReorder(hypre_ParCSRMatrixDiag(A));
   }

   hypre_MatvecCommPkgCreate(A);

   height = GetNumRows();
   width = GetNumCols();
}

// General rectangular constructor with diagonal and off-diagonal constructed
// from a CSR matrix that contains both diagonal and off-diagonal blocks
HypreParMatrix::HypreParMatrix(MPI_Comm comm, int nrows, HYPRE_Int glob_nrows,
                               HYPRE_Int glob_ncols, int *I, HYPRE_Int *J,
                               double *data, HYPRE_Int *rows, HYPRE_Int *cols)
{
   Init();

   // Determine partitioning size, and my column start and end
   int part_size;
   HYPRE_Int my_col_start, my_col_end; // my range: [my_col_start, my_col_end)
   if (HYPRE_AssumedPartitionCheck())
   {
      part_size = 2;
      my_col_start = cols[0];
      my_col_end = cols[1];
   }
   else
   {
      int myid;
      MPI_Comm_rank(comm, &myid);
      MPI_Comm_size(comm, &part_size);
      part_size++;
      my_col_start = cols[myid];
      my_col_end = cols[myid+1];
   }

   // Copy in the row and column partitionings
   HYPRE_Int *row_starts, *col_starts;
   if (rows == cols)
   {
      row_starts = col_starts = hypre_TAlloc(HYPRE_Int, part_size);
      for (int i = 0; i < part_size; i++)
      {
         row_starts[i] = rows[i];
      }
   }
   else
   {
      row_starts = hypre_TAlloc(HYPRE_Int, part_size);
      col_starts = hypre_TAlloc(HYPRE_Int, part_size);
      for (int i = 0; i < part_size; i++)
      {
         row_starts[i] = rows[i];
         col_starts[i] = cols[i];
      }
   }

   // Create a map for the off-diagonal indices - global to local. Count the
   // number of diagonal and off-diagonal entries.
   HYPRE_Int diag_nnz = 0, offd_nnz = 0, offd_num_cols = 0;
   map<HYPRE_Int, HYPRE_Int> offd_map;
   for (HYPRE_Int j = 0, loc_nnz = I[nrows]; j < loc_nnz; j++)
   {
      HYPRE_Int glob_col = J[j];
      if (my_col_start <= glob_col && glob_col < my_col_end)
      {
         diag_nnz++;
      }
      else
      {
         offd_map.insert(pair<const HYPRE_Int, HYPRE_Int>(glob_col, -1));
         offd_nnz++;
      }
   }
   // count the number of columns in the off-diagonal and set the local indices
   for (map<HYPRE_Int, HYPRE_Int>::iterator it = offd_map.begin();
        it != offd_map.end(); ++it)
   {
      it->second = offd_num_cols++;
   }

   // construct the global ParCSR matrix
   A = hypre_ParCSRMatrixCreate(comm, glob_nrows, glob_ncols,
                                row_starts, col_starts, offd_num_cols,
                                diag_nnz, offd_nnz);
   hypre_ParCSRMatrixInitialize(A);

   HYPRE_Int *diag_i, *diag_j, *offd_i, *offd_j, *offd_col_map;
   double *diag_data, *offd_data;
   diag_i = A->diag->i;
   diag_j = A->diag->j;
   diag_data = A->diag->data;
   offd_i = A->offd->i;
   offd_j = A->offd->j;
   offd_data = A->offd->data;
   offd_col_map = A->col_map_offd;

   diag_nnz = offd_nnz = 0;
   for (HYPRE_Int i = 0, j = 0; i < nrows; i++)
   {
      diag_i[i] = diag_nnz;
      offd_i[i] = offd_nnz;
      for (HYPRE_Int j_end = I[i+1]; j < j_end; j++)
      {
         HYPRE_Int glob_col = J[j];
         if (my_col_start <= glob_col && glob_col < my_col_end)
         {
            diag_j[diag_nnz] = glob_col - my_col_start;
            diag_data[diag_nnz] = data[j];
            diag_nnz++;
         }
         else
         {
            offd_j[offd_nnz] = offd_map[glob_col];
            offd_data[offd_nnz] = data[j];
            offd_nnz++;
         }
      }
   }
   diag_i[nrows] = diag_nnz;
   offd_i[nrows] = offd_nnz;
   for (map<HYPRE_Int, HYPRE_Int>::iterator it = offd_map.begin();
        it != offd_map.end(); ++it)
   {
      offd_col_map[it->second] = it->first;
   }

   hypre_ParCSRMatrixSetNumNonzeros(A);
   /* Make sure that the first entry in each row is the diagonal one. */
   if (row_starts == col_starts)
   {
      hypre_CSRMatrixReorder(hypre_ParCSRMatrixDiag(A));
   }
   hypre_MatvecCommPkgCreate(A);

   height = GetNumRows();
   width = GetNumCols();
}

hypre_ParCSRMatrix* HypreParMatrix::StealData()
{
   // Only safe when (diagOwner == -1 && offdOwner == -1 && colMapOwner == -1)
   // Otherwise, there may be memory leaks or hypre may destroy arrays allocated
   // with operator new.
   hypre_ParCSRMatrix *R = A;
   A = NULL;
   Destroy();
   Init();
   return R;
}

void HypreParMatrix::CopyRowStarts()
{
   if (!A || hypre_ParCSRMatrixOwnsRowStarts(A) ||
       (hypre_ParCSRMatrixRowStarts(A) == hypre_ParCSRMatrixColStarts(A) &&
        hypre_ParCSRMatrixOwnsColStarts(A)))
   {
      return;
   }

   int row_starts_size;
   if (HYPRE_AssumedPartitionCheck())
   {
      row_starts_size = 2;
   }
   else
   {
      MPI_Comm_size(hypre_ParCSRMatrixComm(A), &row_starts_size);
      row_starts_size++; // num_proc + 1
   }

   HYPRE_Int *old_row_starts = hypre_ParCSRMatrixRowStarts(A);
   HYPRE_Int *new_row_starts = hypre_CTAlloc(HYPRE_Int, row_starts_size);
   for (int i = 0; i < row_starts_size; i++)
   {
      new_row_starts[i] = old_row_starts[i];
   }

   hypre_ParCSRMatrixRowStarts(A) = new_row_starts;
   hypre_ParCSRMatrixOwnsRowStarts(A) = 1;

   if (hypre_ParCSRMatrixColStarts(A) == old_row_starts)
   {
      hypre_ParCSRMatrixColStarts(A) = new_row_starts;
      hypre_ParCSRMatrixOwnsColStarts(A) = 0;
   }
}

void HypreParMatrix::CopyColStarts()
{
   if (!A || hypre_ParCSRMatrixOwnsColStarts(A) ||
       (hypre_ParCSRMatrixRowStarts(A) == hypre_ParCSRMatrixColStarts(A) &&
        hypre_ParCSRMatrixOwnsRowStarts(A)))
   {
      return;
   }

   int col_starts_size;
   if (HYPRE_AssumedPartitionCheck())
   {
      col_starts_size = 2;
   }
   else
   {
      MPI_Comm_size(hypre_ParCSRMatrixComm(A), &col_starts_size);
      col_starts_size++; // num_proc + 1
   }

   HYPRE_Int *old_col_starts = hypre_ParCSRMatrixColStarts(A);
   HYPRE_Int *new_col_starts = hypre_CTAlloc(HYPRE_Int, col_starts_size);
   for (int i = 0; i < col_starts_size; i++)
   {
      new_col_starts[i] = old_col_starts[i];
   }

   hypre_ParCSRMatrixColStarts(A) = new_col_starts;

   if (hypre_ParCSRMatrixRowStarts(A) == old_col_starts)
   {
      hypre_ParCSRMatrixRowStarts(A) = new_col_starts;
      hypre_ParCSRMatrixOwnsRowStarts(A) = 1;
      hypre_ParCSRMatrixOwnsColStarts(A) = 0;
   }
   else
   {
      hypre_ParCSRMatrixOwnsColStarts(A) = 1;
   }
}

void HypreParMatrix::GetDiag(Vector &diag) const
{
   int size = Height();
   diag.SetSize(size);
   for (int j = 0; j < size; j++)
   {
      diag(j) = A->diag->data[A->diag->i[j]];
      MFEM_ASSERT(A->diag->j[A->diag->i[j]] == j,
                  "the first entry in each row must be the diagonal one");
   }
}

static void MakeWrapper(const hypre_CSRMatrix *mat, SparseMatrix &wrapper)
{
   HYPRE_Int nr = hypre_CSRMatrixNumRows(mat);
   HYPRE_Int nc = hypre_CSRMatrixNumCols(mat);
#ifndef HYPRE_BIGINT
   SparseMatrix tmp(hypre_CSRMatrixI(mat),
                    hypre_CSRMatrixJ(mat),
                    hypre_CSRMatrixData(mat),
                    nr, nc, false, false, false);
#else
   HYPRE_Int nnz = hypre_CSRMatrixNumNonzeros(mat);
   SparseMatrix tmp(DuplicateAs<int>(hypre_CSRMatrixI(mat), nr+1),
                    DuplicateAs<int>(hypre_CSRMatrixJ(mat), nnz),
                    hypre_CSRMatrixData(mat),
                    nr, nc, true, false, false);
#endif
   wrapper.Swap(tmp);
}

void HypreParMatrix::GetDiag(SparseMatrix &diag) const
{
   MakeWrapper(A->diag, diag);
}

void HypreParMatrix::GetOffd(SparseMatrix &offd, HYPRE_Int* &cmap) const
{
   MakeWrapper(A->offd, offd);
   cmap = A->col_map_offd;
}

void HypreParMatrix::GetBlocks(Array2D<HypreParMatrix*> &blocks,
                               bool interleaved_rows,
                               bool interleaved_cols) const
{
   int nr = blocks.NumRows();
   int nc = blocks.NumCols();

   hypre_ParCSRMatrix **hypre_blocks = new hypre_ParCSRMatrix*[nr * nc];
   internal::hypre_ParCSRMatrixSplit(A, nr, nc, hypre_blocks,
                                     interleaved_rows, interleaved_cols);

   for (int i = 0; i < nr; i++)
   {
      for (int j = 0; j < nc; j++)
      {
         blocks[i][j] = new HypreParMatrix(hypre_blocks[i*nc + j]);
      }
   }

   delete [] hypre_blocks;
}

HypreParMatrix * HypreParMatrix::Transpose()
{
   hypre_ParCSRMatrix * At;
   hypre_ParCSRMatrixTranspose(A, &At, 1);
   hypre_ParCSRMatrixSetNumNonzeros(At);

   hypre_MatvecCommPkgCreate(At);

   return new HypreParMatrix(At);
}

HYPRE_Int HypreParMatrix::Mult(HypreParVector &x, HypreParVector &y,
                               double a, double b)
{
   return hypre_ParCSRMatrixMatvec(a, A, x, b, y);
}

void HypreParMatrix::Mult(double a, const Vector &x, double b, Vector &y) const
{
   if (X == NULL)
   {
      X = new HypreParVector(A->comm,
                             GetGlobalNumCols(),
                             x.GetData(),
                             GetColStarts());
      Y = new HypreParVector(A->comm,
                             GetGlobalNumRows(),
                             y.GetData(),
                             GetRowStarts());
   }
   else
   {
      X->SetData(x.GetData());
      Y->SetData(y.GetData());
   }

   hypre_ParCSRMatrixMatvec(a, A, *X, b, *Y);
}

void HypreParMatrix::MultTranspose(double a, const Vector &x,
                                   double b, Vector &y) const
{
   // Note: x has the dimensions of Y (height), and
   //       y has the dimensions of X (width)
   if (X == NULL)
   {
      X = new HypreParVector(A->comm,
                             GetGlobalNumCols(),
                             y.GetData(),
                             GetColStarts());
      Y = new HypreParVector(A->comm,
                             GetGlobalNumRows(),
                             x.GetData(),
                             GetRowStarts());
   }
   else
   {
      X->SetData(y.GetData());
      Y->SetData(x.GetData());
   }

   hypre_ParCSRMatrixMatvecT(a, A, *Y, b, *X);
}

HYPRE_Int HypreParMatrix::Mult(HYPRE_ParVector x, HYPRE_ParVector y,
                               double a, double b)
{
   return hypre_ParCSRMatrixMatvec(a, A, (hypre_ParVector *) x, b,
                                   (hypre_ParVector *) y);
}

HYPRE_Int HypreParMatrix::MultTranspose(HypreParVector & x, HypreParVector & y,
                                        double a, double b)
{
   return hypre_ParCSRMatrixMatvecT(a, A, x, b, y);
}

HypreParMatrix* HypreParMatrix::LeftDiagMult(const SparseMatrix &D,
                                             HYPRE_Int* row_starts) const
{
   const bool assumed_partition = HYPRE_AssumedPartitionCheck();
   const bool same_rows = (D.Height() == hypre_CSRMatrixNumRows(A->diag));

   int part_size;
   if (assumed_partition)
   {
      part_size = 2;
   }
   else
   {
      MPI_Comm_size(GetComm(), &part_size);
      part_size++;
   }

   HYPRE_Int global_num_rows;
   if (same_rows)
   {
      row_starts = hypre_ParCSRMatrixRowStarts(A);
      global_num_rows = hypre_ParCSRMatrixGlobalNumRows(A);
   }
   else
   {
      MFEM_VERIFY(row_starts != NULL, "the number of rows in D and A is not "
                  "the same; row_starts must be given (not NULL)");
      // Here, when assumed_partition is true we use row_starts[2], so
      // row_starts must come from the GetDofOffsets/GetTrueDofOffsets methods
      // of ParFiniteElementSpace (HYPRE's partitions have only 2 entries).
      global_num_rows =
         assumed_partition ? row_starts[2] : row_starts[part_size-1];
   }

   HYPRE_Int *col_starts = hypre_ParCSRMatrixColStarts(A);
   HYPRE_Int *col_map_offd;

   // get the diag and offd blocks as SparseMatrix wrappers
   SparseMatrix A_diag(0), A_offd(0);
   GetDiag(A_diag);
   GetOffd(A_offd, col_map_offd);

   // multiply the blocks with D and create a new HypreParMatrix
   SparseMatrix* DA_diag = mfem::Mult(D, A_diag);
   SparseMatrix* DA_offd = mfem::Mult(D, A_offd);

   HypreParMatrix* DA =
      new HypreParMatrix(GetComm(),
                         global_num_rows, hypre_ParCSRMatrixGlobalNumCols(A),
                         DuplicateAs<HYPRE_Int>(row_starts, part_size, false),
                         DuplicateAs<HYPRE_Int>(col_starts, part_size, false),
                         DA_diag, DA_offd,
                         DuplicateAs<HYPRE_Int>(col_map_offd, A_offd.Width()));

   // When HYPRE_BIGINT is defined, we want DA_{diag,offd} to delete their I and
   // J arrays but not their data arrays; when HYPRE_BIGINT is not defined, we
   // don't want DA_{diag,offd} to delete anything.
#ifndef HYPRE_BIGINT
   DA_diag->LoseData();
   DA_offd->LoseData();
#else
   DA_diag->SetDataOwner(false);
   DA_offd->SetDataOwner(false);
#endif

   delete DA_diag;
   delete DA_offd;

   hypre_ParCSRMatrixSetRowStartsOwner(DA->A, 1);
   hypre_ParCSRMatrixSetColStartsOwner(DA->A, 1);

   DA->diagOwner = DA->offdOwner = 3;
   DA->colMapOwner = 1;

   return DA;
}

void HypreParMatrix::ScaleRows(const Vector &diag)
{
   if (hypre_CSRMatrixNumRows(A->diag) != hypre_CSRMatrixNumRows(A->offd))
   {
      mfem_error("Row does not match");
   }

   if (hypre_CSRMatrixNumRows(A->diag) != diag.Size())
   {
      mfem_error("Note the Vector diag is not of compatible dimensions with A\n");
   }

   int size = Height();
   double     *Adiag_data   = hypre_CSRMatrixData(A->diag);
   HYPRE_Int  *Adiag_i      = hypre_CSRMatrixI(A->diag);


   double     *Aoffd_data   = hypre_CSRMatrixData(A->offd);
   HYPRE_Int  *Aoffd_i      = hypre_CSRMatrixI(A->offd);
   double val;
   HYPRE_Int jj;
   for (int i(0); i < size; ++i)
   {
      val = diag[i];
      for (jj = Adiag_i[i]; jj < Adiag_i[i+1]; ++jj)
      {
         Adiag_data[jj] *= val;
      }
      for (jj = Aoffd_i[i]; jj < Aoffd_i[i+1]; ++jj)
      {
         Aoffd_data[jj] *= val;
      }
   }
}

void HypreParMatrix::InvScaleRows(const Vector &diag)
{
   if (hypre_CSRMatrixNumRows(A->diag) != hypre_CSRMatrixNumRows(A->offd))
   {
      mfem_error("Row does not match");
   }

   if (hypre_CSRMatrixNumRows(A->diag) != diag.Size())
   {
      mfem_error("Note the Vector diag is not of compatible dimensions with A\n");
   }

   int size = Height();
   double     *Adiag_data   = hypre_CSRMatrixData(A->diag);
   HYPRE_Int  *Adiag_i      = hypre_CSRMatrixI(A->diag);


   double     *Aoffd_data   = hypre_CSRMatrixData(A->offd);
   HYPRE_Int  *Aoffd_i      = hypre_CSRMatrixI(A->offd);
   double val;
   HYPRE_Int jj;
   for (int i(0); i < size; ++i)
   {
#ifdef MFEM_DEBUG
      if (0.0 == diag(i))
      {
         mfem_error("HypreParMatrix::InvDiagScale : Division by 0");
      }
#endif
      val = 1./diag(i);
      for (jj = Adiag_i[i]; jj < Adiag_i[i+1]; ++jj)
      {
         Adiag_data[jj] *= val;
      }
      for (jj = Aoffd_i[i]; jj < Aoffd_i[i+1]; ++jj)
      {
         Aoffd_data[jj] *= val;
      }
   }
}

void HypreParMatrix::operator*=(double s)
{
   if (hypre_CSRMatrixNumRows(A->diag) != hypre_CSRMatrixNumRows(A->offd))
   {
      mfem_error("Row does not match");
   }

   HYPRE_Int size=hypre_CSRMatrixNumRows(A->diag);
   HYPRE_Int jj;

   double     *Adiag_data   = hypre_CSRMatrixData(A->diag);
   HYPRE_Int  *Adiag_i      = hypre_CSRMatrixI(A->diag);
   for (jj = 0; jj < Adiag_i[size]; ++jj)
   {
      Adiag_data[jj] *= s;
   }

   double     *Aoffd_data   = hypre_CSRMatrixData(A->offd);
   HYPRE_Int  *Aoffd_i      = hypre_CSRMatrixI(A->offd);
   for (jj = 0; jj < Aoffd_i[size]; ++jj)
   {
      Aoffd_data[jj] *= s;
   }
}

static void get_sorted_rows_cols(const Array<int> &rows_cols,
                                 Array<HYPRE_Int> &hypre_sorted)
{
   hypre_sorted.SetSize(rows_cols.Size());
   bool sorted = true;
   for (int i = 0; i < rows_cols.Size(); i++)
   {
      hypre_sorted[i] = rows_cols[i];
      if (i && rows_cols[i-1] > rows_cols[i]) { sorted = false; }
   }
   if (!sorted) { hypre_sorted.Sort(); }
}

void HypreParMatrix::EliminateRowsCols(const Array<int> &rows_cols,
                                       const HypreParVector &X,
                                       HypreParVector &B)
{
   Array<HYPRE_Int> rc_sorted;
   get_sorted_rows_cols(rows_cols, rc_sorted);

   internal::hypre_ParCSRMatrixEliminateAXB(
      A, rc_sorted.Size(), rc_sorted.GetData(), X, B);
}

HypreParMatrix* HypreParMatrix::EliminateRowsCols(const Array<int> &rows_cols)
{
   Array<HYPRE_Int> rc_sorted;
   get_sorted_rows_cols(rows_cols, rc_sorted);

   hypre_ParCSRMatrix* Ae;
   internal::hypre_ParCSRMatrixEliminateAAe(
      A, &Ae, rc_sorted.Size(), rc_sorted.GetData());

   return new HypreParMatrix(Ae);
}

void HypreParMatrix::Print(const char *fname, HYPRE_Int offi, HYPRE_Int offj)
{
   hypre_ParCSRMatrixPrintIJ(A,offi,offj,fname);
}

void HypreParMatrix::Read(MPI_Comm comm, const char *fname)
{
   Destroy();
   Init();

   HYPRE_Int base_i, base_j;
   hypre_ParCSRMatrixReadIJ(comm, fname, &base_i, &base_j, &A);
   hypre_ParCSRMatrixSetNumNonzeros(A);

   hypre_MatvecCommPkgCreate(A);

   height = GetNumRows();
   width = GetNumCols();
}

void HypreParMatrix::Destroy()
{
   if ( X != NULL ) { delete X; }
   if ( Y != NULL ) { delete Y; }

   if (A == NULL) { return; }

   if (diagOwner >= 0)
   {
      if (diagOwner & 1)
      {
         delete [] hypre_CSRMatrixI(A->diag);
         delete [] hypre_CSRMatrixJ(A->diag);
      }
      hypre_CSRMatrixI(A->diag) = NULL;
      hypre_CSRMatrixJ(A->diag) = NULL;
      if (diagOwner & 2)
      {
         delete [] hypre_CSRMatrixData(A->diag);
      }
      hypre_CSRMatrixData(A->diag) = NULL;
   }
   if (offdOwner >= 0)
   {
      if (offdOwner & 1)
      {
         delete [] hypre_CSRMatrixI(A->offd);
         delete [] hypre_CSRMatrixJ(A->offd);
      }
      hypre_CSRMatrixI(A->offd) = NULL;
      hypre_CSRMatrixJ(A->offd) = NULL;
      if (offdOwner & 2)
      {
         delete [] hypre_CSRMatrixData(A->offd);
      }
      hypre_CSRMatrixData(A->offd) = NULL;
   }
   if (colMapOwner >= 0)
   {
      if (colMapOwner & 1)
      {
         delete [] hypre_ParCSRMatrixColMapOffd(A);
      }
      hypre_ParCSRMatrixColMapOffd(A) = NULL;
   }

   hypre_ParCSRMatrixDestroy(A);
}

HypreParMatrix * ParMult(HypreParMatrix *A, HypreParMatrix *B)
{
   hypre_ParCSRMatrix * ab;
   ab = hypre_ParMatmul(*A,*B);

   hypre_MatvecCommPkgCreate(ab);

   return new HypreParMatrix(ab);
}

HypreParMatrix * RAP(HypreParMatrix *A, HypreParMatrix *P)
{
   HYPRE_Int P_owns_its_col_starts =
      hypre_ParCSRMatrixOwnsColStarts((hypre_ParCSRMatrix*)(*P));

   hypre_ParCSRMatrix * rap;
   hypre_BoomerAMGBuildCoarseOperator(*P,*A,*P,&rap);
   hypre_ParCSRMatrixSetNumNonzeros(rap);
   // hypre_MatvecCommPkgCreate(rap);

   /* Warning: hypre_BoomerAMGBuildCoarseOperator steals the col_starts
      from P (even if it does not own them)! */
   hypre_ParCSRMatrixSetRowStartsOwner(rap,0);
   hypre_ParCSRMatrixSetColStartsOwner(rap,0);

   if (P_owns_its_col_starts)
   {
      hypre_ParCSRMatrixSetColStartsOwner(*P, 1);
   }

   return new HypreParMatrix(rap);
}

HypreParMatrix * RAP(HypreParMatrix * Rt, HypreParMatrix *A, HypreParMatrix *P)
{
   HYPRE_Int P_owns_its_col_starts =
      hypre_ParCSRMatrixOwnsColStarts((hypre_ParCSRMatrix*)(*P));
   HYPRE_Int Rt_owns_its_col_starts =
      hypre_ParCSRMatrixOwnsColStarts((hypre_ParCSRMatrix*)(*Rt));

   hypre_ParCSRMatrix * rap;
   hypre_BoomerAMGBuildCoarseOperator(*Rt,*A,*P,&rap);

   hypre_ParCSRMatrixSetNumNonzeros(rap);
   // hypre_MatvecCommPkgCreate(rap);
   if (!P_owns_its_col_starts)
   {
      /* Warning: hypre_BoomerAMGBuildCoarseOperator steals the col_starts
         from P (even if it does not own them)! */
      hypre_ParCSRMatrixSetColStartsOwner(rap,0);
   }
   if (!Rt_owns_its_col_starts)
   {
      /* Warning: hypre_BoomerAMGBuildCoarseOperator steals the col_starts
         from P (even if it does not own them)! */
      hypre_ParCSRMatrixSetRowStartsOwner(rap,0);
   }
   return new HypreParMatrix(rap);
}

void EliminateBC(HypreParMatrix &A, HypreParMatrix &Ae,
                 const Array<int> &ess_dof_list,
                 const HypreParVector &X, HypreParVector &B)
{
   // B -= Ae*X
   Ae.Mult(X, B, -1.0, 1.0);

   hypre_CSRMatrix *A_diag = hypre_ParCSRMatrixDiag((hypre_ParCSRMatrix *)A);
   double *data = hypre_CSRMatrixData(A_diag);
   HYPRE_Int *I = hypre_CSRMatrixI(A_diag);
#ifdef MFEM_DEBUG
   HYPRE_Int    *J   = hypre_CSRMatrixJ(A_diag);
   hypre_CSRMatrix *A_offd = hypre_ParCSRMatrixOffd((hypre_ParCSRMatrix *)A);
   HYPRE_Int *I_offd = hypre_CSRMatrixI(A_offd);
   double *data_offd = hypre_CSRMatrixData(A_offd);
#endif

   for (int i = 0; i < ess_dof_list.Size(); i++)
   {
      int r = ess_dof_list[i];
      B(r) = data[I[r]] * X(r);
#ifdef MFEM_DEBUG
      // Check that in the rows specified by the ess_dof_list, the matrix A has
      // only one entry -- the diagonal.
      // if (I[r+1] != I[r]+1 || J[I[r]] != r || I_offd[r] != I_offd[r+1])
      if (J[I[r]] != r)
      {
         MFEM_ABORT("the diagonal entry must be the first entry in the row!");
      }
      for (int j = I[r]+1; j < I[r+1]; j++)
      {
         if (data[j] != 0.0)
         {
            MFEM_ABORT("all off-diagonal entries must be zero!");
         }
      }
      for (int j = I_offd[r]; j < I_offd[r+1]; j++)
      {
         if (data_offd[j] != 0.0)
         {
            MFEM_ABORT("all off-diagonal entries must be zero!");
         }
      }
#endif
   }
}

// Taubin or "lambda-mu" scheme, which alternates between positive and
// negative step sizes to approximate low-pass filter effect.

int ParCSRRelax_Taubin(hypre_ParCSRMatrix *A, // matrix to relax with
                       hypre_ParVector *f,    // right-hand side
                       double lambda,
                       double mu,
                       int N,
                       double max_eig,
                       hypre_ParVector *u,    // initial/updated approximation
                       hypre_ParVector *r     // another temp vector
                      )
{
   hypre_CSRMatrix *A_diag = hypre_ParCSRMatrixDiag(A);
   HYPRE_Int num_rows = hypre_CSRMatrixNumRows(A_diag);

   double *u_data = hypre_VectorData(hypre_ParVectorLocalVector(u));
   double *r_data = hypre_VectorData(hypre_ParVectorLocalVector(r));

   for (int i = 0; i < N; i++)
   {
      // get residual: r = f - A*u
      hypre_ParVectorCopy(f, r);
      hypre_ParCSRMatrixMatvec(-1.0, A, u, 1.0, r);

      double coef;
      (0 == (i % 2)) ? coef = lambda : coef = mu;

      for (HYPRE_Int j = 0; j < num_rows; j++)
      {
         u_data[j] += coef*r_data[j] / max_eig;
      }
   }

   return 0;
}

// FIR scheme, which uses Chebyshev polynomials and a window function
// to approximate a low-pass step filter.

int ParCSRRelax_FIR(hypre_ParCSRMatrix *A, // matrix to relax with
                    hypre_ParVector *f,    // right-hand side
                    double max_eig,
                    int poly_order,
                    double* fir_coeffs,
                    hypre_ParVector *u,    // initial/updated approximation
                    hypre_ParVector *x0,   // temporaries
                    hypre_ParVector *x1,
                    hypre_ParVector *x2,
                    hypre_ParVector *x3)

{
   hypre_CSRMatrix *A_diag = hypre_ParCSRMatrixDiag(A);
   HYPRE_Int num_rows = hypre_CSRMatrixNumRows(A_diag);

   double *u_data = hypre_VectorData(hypre_ParVectorLocalVector(u));

   double *x0_data = hypre_VectorData(hypre_ParVectorLocalVector(x0));
   double *x1_data = hypre_VectorData(hypre_ParVectorLocalVector(x1));
   double *x2_data = hypre_VectorData(hypre_ParVectorLocalVector(x2));
   double *x3_data = hypre_VectorData(hypre_ParVectorLocalVector(x3));

   hypre_ParVectorCopy(u, x0);

   // x1 = f -A*x0/max_eig
   hypre_ParVectorCopy(f, x1);
   hypre_ParCSRMatrixMatvec(-1.0, A, x0, 1.0, x1);

   for (HYPRE_Int i = 0; i < num_rows; i++)
   {
      x1_data[i] /= -max_eig;
   }

   // x1 = x0 -x1
   for (HYPRE_Int i = 0; i < num_rows; i++)
   {
      x1_data[i] = x0_data[i] -x1_data[i];
   }

   // x3 = f0*x0 +f1*x1
   for (HYPRE_Int i = 0; i < num_rows; i++)
   {
      x3_data[i] = fir_coeffs[0]*x0_data[i] +fir_coeffs[1]*x1_data[i];
   }

   for (int n = 2; n <= poly_order; n++)
   {
      // x2 = f - A*x1/max_eig
      hypre_ParVectorCopy(f, x2);
      hypre_ParCSRMatrixMatvec(-1.0, A, x1, 1.0, x2);

      for (HYPRE_Int i = 0; i < num_rows; i++)
      {
         x2_data[i] /= -max_eig;
      }

      // x2 = (x1-x0) +(x1-2*x2)
      // x3 = x3 +f[n]*x2
      // x0 = x1
      // x1 = x2

      for (HYPRE_Int i = 0; i < num_rows; i++)
      {
         x2_data[i] = (x1_data[i]-x0_data[i]) +(x1_data[i]-2*x2_data[i]);
         x3_data[i] += fir_coeffs[n]*x2_data[i];
         x0_data[i] = x1_data[i];
         x1_data[i] = x2_data[i];
      }
   }

   for (HYPRE_Int i = 0; i < num_rows; i++)
   {
      u_data[i] = x3_data[i];
   }

   return 0;
}

HypreSmoother::HypreSmoother() : Solver()
{
   type = 2;
   relax_times = 1;
   relax_weight = 1.0;
   omega = 1.0;
   poly_order = 2;
   poly_fraction = .3;
   lambda = 0.5;
   mu = -0.5;
   taubin_iter = 40;

   l1_norms = NULL;
   B = X = V = Z = NULL;
   X0 = X1 = NULL;
   fir_coeffs = NULL;
}

HypreSmoother::HypreSmoother(HypreParMatrix &_A, int _type,
                             int _relax_times, double _relax_weight, double _omega,
                             int _poly_order, double _poly_fraction)
{
   type = _type;
   relax_times = _relax_times;
   relax_weight = _relax_weight;
   omega = _omega;
   poly_order = _poly_order;
   poly_fraction = _poly_fraction;

   l1_norms = NULL;
   B = X = V = Z = NULL;
   X0 = X1 = NULL;
   fir_coeffs = NULL;

   SetOperator(_A);
}

void HypreSmoother::SetType(HypreSmoother::Type _type, int _relax_times)
{
   type = static_cast<int>(_type);
   relax_times = _relax_times;
}

void HypreSmoother::SetSOROptions(double _relax_weight, double _omega)
{
   relax_weight = _relax_weight;
   omega = _omega;
}

void HypreSmoother::SetPolyOptions(int _poly_order, double _poly_fraction)
{
   poly_order = _poly_order;
   poly_fraction = _poly_fraction;
}

void HypreSmoother::SetTaubinOptions(double _lambda, double _mu,
                                     int _taubin_iter)
{
   lambda = _lambda;
   mu = _mu;
   taubin_iter = _taubin_iter;
}

void HypreSmoother::SetWindowByName(const char* name)
{
   double a = -1, b, c;
   if (!strcmp(name,"Rectangular")) { a = 1.0,  b = 0.0,  c = 0.0; }
   if (!strcmp(name,"Hanning")) { a = 0.5,  b = 0.5,  c = 0.0; }
   if (!strcmp(name,"Hamming")) { a = 0.54, b = 0.46, c = 0.0; }
   if (!strcmp(name,"Blackman")) { a = 0.42, b = 0.50, c = 0.08; }
   if (a < 0)
   {
      mfem_error("HypreSmoother::SetWindowByName : name not recognized!");
   }

   SetWindowParameters(a, b, c);
}

void HypreSmoother::SetWindowParameters(double a, double b, double c)
{
   window_params[0] = a;
   window_params[1] = b;
   window_params[2] = c;
}

void HypreSmoother::SetOperator(const Operator &op)
{
   A = const_cast<HypreParMatrix *>(dynamic_cast<const HypreParMatrix *>(&op));
   if (A == NULL)
   {
      mfem_error("HypreSmoother::SetOperator : not HypreParMatrix!");
   }

   height = A->Height();
   width = A->Width();

   if (B) { delete B; }
   if (X) { delete X; }
   if (V) { delete V; }
   if (Z) { delete Z; }
   if (l1_norms)
   {
      hypre_TFree(l1_norms);
   }
   delete X0;
   delete X1;

   X1 = X0 = Z = V = B = X = NULL;

   if (type >= 1 && type <= 4)
   {
      hypre_ParCSRComputeL1Norms(*A, type, NULL, &l1_norms);
   }
   else if (type == 5)
   {
      l1_norms = hypre_CTAlloc(double, height);
      Vector ones(height), diag(l1_norms, height);
      ones = 1.0;
      A->Mult(ones, diag);
      type = 1;
   }
   else
   {
      l1_norms = NULL;
   }

   if (type == 16)
   {
      poly_scale = 1;
      hypre_ParCSRMaxEigEstimateCG(*A, poly_scale, 10,
                                   &max_eig_est, &min_eig_est);
      Z = new HypreParVector(*A);
   }
   else if (type == 1001 || type == 1002)
   {
      poly_scale = 0;
      hypre_ParCSRMaxEigEstimateCG(*A, poly_scale, 10,
                                   &max_eig_est, &min_eig_est);

      // The Taubin and FIR polynomials are defined on [0, 2]
      max_eig_est /= 2;

      // Compute window function, Chebyshev coefficients, and allocate temps.
      if (type == 1002)
      {
         // Temporaries for Chebyshev recursive evaluation
         Z = new HypreParVector(*A);
         X0 = new HypreParVector(*A);
         X1 = new HypreParVector(*A);

         SetFIRCoefficients(max_eig_est);
      }
   }
}

void HypreSmoother::SetFIRCoefficients(double max_eig)
{
   if (fir_coeffs)
   {
      delete [] fir_coeffs;
   }

   fir_coeffs = new double[poly_order+1];

   double* window_coeffs = new double[poly_order+1];
   double* cheby_coeffs = new double[poly_order+1];

   double a = window_params[0];
   double b = window_params[1];
   double c = window_params[2];
   for (int i = 0; i <= poly_order; i++)
   {
      double t = (i*M_PI)/(poly_order+1);
      window_coeffs[i] = a + b*cos(t) +c*cos(2*t);
   }

   double k_pb = poly_fraction*max_eig;
   double theta_pb = acos(1.0 -0.5*k_pb);
   double sigma = 0.0;
   cheby_coeffs[0] = (theta_pb +sigma)/M_PI;
   for (int i = 1; i <= poly_order; i++)
   {
      double t = i*(theta_pb+sigma);
      cheby_coeffs[i] = 2.0*sin(t)/(i*M_PI);
   }

   for (int i = 0; i <= poly_order; i++)
   {
      fir_coeffs[i] = window_coeffs[i]*cheby_coeffs[i];
   }

   delete[] window_coeffs;
   delete[] cheby_coeffs;
}

void HypreSmoother::Mult(const HypreParVector &b, HypreParVector &x) const
{
   if (A == NULL)
   {
      mfem_error("HypreSmoother::Mult (...) : HypreParMatrix A is missing");
      return;
   }

   if (!iterative_mode)
   {
      if (type == 0 && relax_times == 1)
      {
         HYPRE_ParCSRDiagScale(NULL, *A, b, x);
         if (relax_weight != 1.0)
         {
            x *= relax_weight;
         }
         return;
      }
      x = 0.0;
   }

   if (V == NULL)
   {
      V = new HypreParVector(*A);
   }

   if (type == 1001)
   {
      for (int sweep = 0; sweep < relax_times; sweep++)
      {
         ParCSRRelax_Taubin(*A, b, lambda, mu, taubin_iter,
                            max_eig_est,
                            x, *V);
      }
   }
   else if (type == 1002)
   {
      for (int sweep = 0; sweep < relax_times; sweep++)
      {
         ParCSRRelax_FIR(*A, b,
                         max_eig_est,
                         poly_order,
                         fir_coeffs,
                         x,
                         *X0, *X1, *V, *Z);
      }
   }
   else
   {
      if (Z == NULL)
         hypre_ParCSRRelax(*A, b, type,
                           relax_times, l1_norms, relax_weight, omega,
                           max_eig_est, min_eig_est, poly_order, poly_fraction,
                           x, *V, NULL);
      else
         hypre_ParCSRRelax(*A, b, type,
                           relax_times, l1_norms, relax_weight, omega,
                           max_eig_est, min_eig_est, poly_order, poly_fraction,
                           x, *V, *Z);
   }
}

void HypreSmoother::Mult(const Vector &b, Vector &x) const
{
   if (A == NULL)
   {
      mfem_error("HypreSmoother::Mult (...) : HypreParMatrix A is missing");
      return;
   }
   if (B == NULL)
   {
      B = new HypreParVector(A->GetComm(),
                             A -> GetGlobalNumRows(),
                             b.GetData(),
                             A -> GetRowStarts());
      X = new HypreParVector(A->GetComm(),
                             A -> GetGlobalNumCols(),
                             x.GetData(),
                             A -> GetColStarts());
   }
   else
   {
      B -> SetData(b.GetData());
      X -> SetData(x.GetData());
   }

   Mult(*B, *X);
}

HypreSmoother::~HypreSmoother()
{
   if (B) { delete B; }
   if (X) { delete X; }
   if (V) { delete V; }
   if (Z) { delete Z; }
   if (l1_norms)
   {
      hypre_TFree(l1_norms);
   }
   if (fir_coeffs)
   {
      delete [] fir_coeffs;
   }
   if (X0) { delete X0; }
   if (X1) { delete X1; }
}


HypreSolver::HypreSolver()
{
   A = NULL;
   setup_called = 0;
   B = X = NULL;
}

HypreSolver::HypreSolver(HypreParMatrix *_A)
   : Solver(_A->Height(), _A->Width())
{
   A = _A;
   setup_called = 0;
   B = X = NULL;
}

void HypreSolver::Mult(const HypreParVector &b, HypreParVector &x) const
{
   if (A == NULL)
   {
      mfem_error("HypreSolver::Mult (...) : HypreParMatrix A is missing");
      return;
   }
   if (!setup_called)
   {
      SetupFcn()(*this, *A, b, x);
      setup_called = 1;
   }

   if (!iterative_mode)
   {
      x = 0.0;
   }
   SolveFcn()(*this, *A, b, x);
}

void HypreSolver::Mult(const Vector &b, Vector &x) const
{
   if (A == NULL)
   {
      mfem_error("HypreSolver::Mult (...) : HypreParMatrix A is missing");
      return;
   }
   if (B == NULL)
   {
      B = new HypreParVector(A->GetComm(),
                             A -> GetGlobalNumRows(),
                             b.GetData(),
                             A -> GetRowStarts());
      X = new HypreParVector(A->GetComm(),
                             A -> GetGlobalNumCols(),
                             x.GetData(),
                             A -> GetColStarts());
   }
   else
   {
      B -> SetData(b.GetData());
      X -> SetData(x.GetData());
   }

   Mult(*B, *X);
}

HypreSolver::~HypreSolver()
{
   if (B) { delete B; }
   if (X) { delete X; }
}


HyprePCG::HyprePCG(HypreParMatrix &_A) : HypreSolver(&_A)
{
   MPI_Comm comm;

   iterative_mode = true;

   HYPRE_ParCSRMatrixGetComm(*A, &comm);

   HYPRE_ParCSRPCGCreate(comm, &pcg_solver);
}

void HyprePCG::SetTol(double tol)
{
   HYPRE_PCGSetTol(pcg_solver, tol);
}

void HyprePCG::SetMaxIter(int max_iter)
{
   HYPRE_PCGSetMaxIter(pcg_solver, max_iter);
}

void HyprePCG::SetLogging(int logging)
{
   HYPRE_PCGSetLogging(pcg_solver, logging);
}

void HyprePCG::SetPrintLevel(int print_lvl)
{
   HYPRE_ParCSRPCGSetPrintLevel(pcg_solver, print_lvl);
}

void HyprePCG::SetPreconditioner(HypreSolver &precond)
{
   HYPRE_ParCSRPCGSetPrecond(pcg_solver,
                             precond.SolveFcn(),
                             precond.SetupFcn(),
                             precond);
}

void HyprePCG::SetResidualConvergenceOptions(int res_frequency, double rtol)
{
   HYPRE_PCGSetTwoNorm(pcg_solver, 1);
   if (res_frequency > 0)
   {
      HYPRE_PCGSetRecomputeResidualP(pcg_solver, res_frequency);
   }
   if (rtol > 0.0)
   {
      HYPRE_PCGSetResidualTol(pcg_solver, rtol);
   }
}

void HyprePCG::Mult(const HypreParVector &b, HypreParVector &x) const
{
   int myid;
   HYPRE_Int time_index = 0;
   HYPRE_Int num_iterations;
   double final_res_norm;
   MPI_Comm comm;
   HYPRE_Int print_level;

   HYPRE_PCGGetPrintLevel(pcg_solver, &print_level);

   HYPRE_ParCSRMatrixGetComm(*A, &comm);

   if (!setup_called)
   {
      if (print_level > 0)
      {
         time_index = hypre_InitializeTiming("PCG Setup");
         hypre_BeginTiming(time_index);
      }

      HYPRE_ParCSRPCGSetup(pcg_solver, *A, b, x);
      setup_called = 1;

      if (print_level > 0)
      {
         hypre_EndTiming(time_index);
         hypre_PrintTiming("Setup phase times", comm);
         hypre_FinalizeTiming(time_index);
         hypre_ClearTiming();
      }
   }

   if (print_level > 0)
   {
      time_index = hypre_InitializeTiming("PCG Solve");
      hypre_BeginTiming(time_index);
   }

   if (!iterative_mode)
   {
      x = 0.0;
   }

   HYPRE_ParCSRPCGSolve(pcg_solver, *A, b, x);

   if (print_level > 0)
   {
      hypre_EndTiming(time_index);
      hypre_PrintTiming("Solve phase times", comm);
      hypre_FinalizeTiming(time_index);
      hypre_ClearTiming();

      HYPRE_ParCSRPCGGetNumIterations(pcg_solver, &num_iterations);
      HYPRE_ParCSRPCGGetFinalRelativeResidualNorm(pcg_solver,
                                                  &final_res_norm);

      MPI_Comm_rank(comm, &myid);

      if (myid == 0)
      {
         cout << "PCG Iterations = " << num_iterations << endl
              << "Final PCG Relative Residual Norm = " << final_res_norm
              << endl;
      }
   }
}

HyprePCG::~HyprePCG()
{
   HYPRE_ParCSRPCGDestroy(pcg_solver);
}


HypreGMRES::HypreGMRES(HypreParMatrix &_A) : HypreSolver(&_A)
{
   MPI_Comm comm;

   int k_dim    = 50;
   int max_iter = 100;
   double tol   = 1e-6;

   iterative_mode = true;

   HYPRE_ParCSRMatrixGetComm(*A, &comm);

   HYPRE_ParCSRGMRESCreate(comm, &gmres_solver);
   HYPRE_ParCSRGMRESSetKDim(gmres_solver, k_dim);
   HYPRE_ParCSRGMRESSetMaxIter(gmres_solver, max_iter);
   HYPRE_ParCSRGMRESSetTol(gmres_solver, tol);
}

void HypreGMRES::SetTol(double tol)
{
   HYPRE_GMRESSetTol(gmres_solver, tol);
}

void HypreGMRES::SetMaxIter(int max_iter)
{
   HYPRE_GMRESSetMaxIter(gmres_solver, max_iter);
}

void HypreGMRES::SetKDim(int k_dim)
{
   HYPRE_GMRESSetKDim(gmres_solver, k_dim);
}

void HypreGMRES::SetLogging(int logging)
{
   HYPRE_GMRESSetLogging(gmres_solver, logging);
}

void HypreGMRES::SetPrintLevel(int print_lvl)
{
   HYPRE_GMRESSetPrintLevel(gmres_solver, print_lvl);
}

void HypreGMRES::SetPreconditioner(HypreSolver &precond)
{
   HYPRE_ParCSRGMRESSetPrecond(gmres_solver,
                               precond.SolveFcn(),
                               precond.SetupFcn(),
                               precond);
}

void HypreGMRES::Mult(const HypreParVector &b, HypreParVector &x) const
{
   int myid;
   HYPRE_Int time_index = 0;
   HYPRE_Int num_iterations;
   double final_res_norm;
   MPI_Comm comm;
   HYPRE_Int print_level;

   HYPRE_GMRESGetPrintLevel(gmres_solver, &print_level);

   HYPRE_ParCSRMatrixGetComm(*A, &comm);

   if (!setup_called)
   {
      if (print_level > 0)
      {
         time_index = hypre_InitializeTiming("GMRES Setup");
         hypre_BeginTiming(time_index);
      }

      HYPRE_ParCSRGMRESSetup(gmres_solver, *A, b, x);
      setup_called = 1;

      if (print_level > 0)
      {
         hypre_EndTiming(time_index);
         hypre_PrintTiming("Setup phase times", comm);
         hypre_FinalizeTiming(time_index);
         hypre_ClearTiming();
      }
   }

   if (print_level > 0)
   {
      time_index = hypre_InitializeTiming("GMRES Solve");
      hypre_BeginTiming(time_index);
   }

   if (!iterative_mode)
   {
      x = 0.0;
   }

   HYPRE_ParCSRGMRESSolve(gmres_solver, *A, b, x);

   if (print_level > 0)
   {
      hypre_EndTiming(time_index);
      hypre_PrintTiming("Solve phase times", comm);
      hypre_FinalizeTiming(time_index);
      hypre_ClearTiming();

      HYPRE_ParCSRGMRESGetNumIterations(gmres_solver, &num_iterations);
      HYPRE_ParCSRGMRESGetFinalRelativeResidualNorm(gmres_solver,
                                                    &final_res_norm);

      MPI_Comm_rank(comm, &myid);

      if (myid == 0)
      {
         cout << "GMRES Iterations = " << num_iterations << endl
              << "Final GMRES Relative Residual Norm = " << final_res_norm
              << endl;
      }
   }
}

HypreGMRES::~HypreGMRES()
{
   HYPRE_ParCSRGMRESDestroy(gmres_solver);
}


HypreParaSails::HypreParaSails(HypreParMatrix &A) : HypreSolver(&A)
{
   MPI_Comm comm;

   int    sai_max_levels = 1;
   double sai_threshold  = 0.1;
   double sai_filter     = 0.1;
   int    sai_sym        = 0;
   double sai_loadbal    = 0.0;
   int    sai_reuse      = 0;
   int    sai_logging    = 1;

   HYPRE_ParCSRMatrixGetComm(A, &comm);

   HYPRE_ParaSailsCreate(comm, &sai_precond);
   HYPRE_ParaSailsSetParams(sai_precond, sai_threshold, sai_max_levels);
   HYPRE_ParaSailsSetFilter(sai_precond, sai_filter);
   HYPRE_ParaSailsSetSym(sai_precond, sai_sym);
   HYPRE_ParaSailsSetLoadbal(sai_precond, sai_loadbal);
   HYPRE_ParaSailsSetReuse(sai_precond, sai_reuse);
   HYPRE_ParaSailsSetLogging(sai_precond, sai_logging);
}

void HypreParaSails::SetSymmetry(int sym)
{
   HYPRE_ParaSailsSetSym(sai_precond, sym);
}

HypreParaSails::~HypreParaSails()
{
   HYPRE_ParaSailsDestroy(sai_precond);
}


HypreBoomerAMG::HypreBoomerAMG()
{
   HYPRE_BoomerAMGCreate(&amg_precond);
   SetDefaultOptions();
}

HypreBoomerAMG::HypreBoomerAMG(HypreParMatrix &A) : HypreSolver(&A)
{
   HYPRE_BoomerAMGCreate(&amg_precond);
   SetDefaultOptions();
}

void HypreBoomerAMG::SetDefaultOptions()
{
   // AMG coarsening options:
   int coarsen_type = 10;   // 10 = HMIS, 8 = PMIS, 6 = Falgout, 0 = CLJP
   int agg_levels   = 1;    // number of aggressive coarsening levels
   double theta     = 0.25; // strength threshold: 0.25, 0.5, 0.8

   // AMG interpolation options:
   int interp_type  = 6;    // 6 = extended+i, 0 = classical
   int Pmax         = 4;    // max number of elements per row in P

   // AMG relaxation options:
   int relax_type   = 8;    // 8 = l1-GS, 6 = symm. GS, 3 = GS, 18 = l1-Jacobi
   int relax_sweeps = 1;    // relaxation sweeps on each level

   // Additional options:
   int print_level  = 1;    // print AMG iterations? 1 = no, 2 = yes
   int max_levels   = 25;   // max number of levels in AMG hierarchy

   HYPRE_BoomerAMGSetCoarsenType(amg_precond, coarsen_type);
   HYPRE_BoomerAMGSetAggNumLevels(amg_precond, agg_levels);
   HYPRE_BoomerAMGSetRelaxType(amg_precond, relax_type);
   HYPRE_BoomerAMGSetNumSweeps(amg_precond, relax_sweeps);
   HYPRE_BoomerAMGSetStrongThreshold(amg_precond, theta);
   HYPRE_BoomerAMGSetInterpType(amg_precond, interp_type);
   HYPRE_BoomerAMGSetPMaxElmts(amg_precond, Pmax);
   HYPRE_BoomerAMGSetPrintLevel(amg_precond, print_level);
   HYPRE_BoomerAMGSetMaxLevels(amg_precond, max_levels);

   // Use as a preconditioner (one V-cycle, zero tolerance)
   HYPRE_BoomerAMGSetMaxIter(amg_precond, 1);
   HYPRE_BoomerAMGSetTol(amg_precond, 0.0);
}

void HypreBoomerAMG::ResetAMGPrecond()
{
   HYPRE_Int coarsen_type;
   HYPRE_Int agg_levels;
   HYPRE_Int relax_type;
   HYPRE_Int relax_sweeps;
   HYPRE_Real theta;
   HYPRE_Int interp_type;
   HYPRE_Int Pmax;
   HYPRE_Int print_level;
   HYPRE_Int dim;
   HYPRE_Int nrbms = rbms.Size();
   HYPRE_Int nodal;
   HYPRE_Int nodal_diag;
   HYPRE_Int relax_coarse;
   HYPRE_Int interp_vec_variant;
   HYPRE_Int q_max;
   HYPRE_Int smooth_interp_vectors;
   HYPRE_Int interp_refine;

   hypre_ParAMGData *amg_data = (hypre_ParAMGData *)amg_precond;

   // read options from amg_precond
   HYPRE_BoomerAMGGetCoarsenType(amg_precond, &coarsen_type);
   agg_levels = hypre_ParAMGDataAggNumLevels(amg_data);
   relax_type = hypre_ParAMGDataUserRelaxType(amg_data);
   relax_sweeps = hypre_ParAMGDataUserNumSweeps(amg_data);
   HYPRE_BoomerAMGGetStrongThreshold(amg_precond, &theta);
   hypre_BoomerAMGGetInterpType(amg_precond, &interp_type);
   HYPRE_BoomerAMGGetPMaxElmts(amg_precond, &Pmax);
   HYPRE_BoomerAMGGetPrintLevel(amg_precond, &print_level);
   HYPRE_BoomerAMGGetNumFunctions(amg_precond, &dim);
   if (nrbms) // elasticity solver options
   {
      nodal = hypre_ParAMGDataNodal(amg_data);
      nodal_diag = hypre_ParAMGDataNodalDiag(amg_data);
      HYPRE_BoomerAMGGetCycleRelaxType(amg_precond, &relax_coarse, 3);
      interp_vec_variant = hypre_ParAMGInterpVecVariant(amg_data);
      q_max = hypre_ParAMGInterpVecQMax(amg_data);
      smooth_interp_vectors = hypre_ParAMGSmoothInterpVectors(amg_data);
      interp_refine = hypre_ParAMGInterpRefine(amg_data);
   }

   HYPRE_BoomerAMGDestroy(amg_precond);
   HYPRE_BoomerAMGCreate(&amg_precond);

   HYPRE_BoomerAMGSetCoarsenType(amg_precond, coarsen_type);
   HYPRE_BoomerAMGSetAggNumLevels(amg_precond, agg_levels);
   HYPRE_BoomerAMGSetRelaxType(amg_precond, relax_type);
   HYPRE_BoomerAMGSetNumSweeps(amg_precond, relax_sweeps);
   HYPRE_BoomerAMGSetMaxLevels(amg_precond, 25);
   HYPRE_BoomerAMGSetTol(amg_precond, 0.0);
   HYPRE_BoomerAMGSetMaxIter(amg_precond, 1); // one V-cycle
   HYPRE_BoomerAMGSetStrongThreshold(amg_precond, theta);
   HYPRE_BoomerAMGSetInterpType(amg_precond, interp_type);
   HYPRE_BoomerAMGSetPMaxElmts(amg_precond, Pmax);
   HYPRE_BoomerAMGSetPrintLevel(amg_precond, print_level);
   HYPRE_BoomerAMGSetNumFunctions(amg_precond, dim);
   if (nrbms)
   {
      HYPRE_BoomerAMGSetNodal(amg_precond, nodal);
      HYPRE_BoomerAMGSetNodalDiag(amg_precond, nodal_diag);
      HYPRE_BoomerAMGSetCycleRelaxType(amg_precond, relax_coarse, 3);
      HYPRE_BoomerAMGSetInterpVecVariant(amg_precond, interp_vec_variant);
      HYPRE_BoomerAMGSetInterpVecQMax(amg_precond, q_max);
      HYPRE_BoomerAMGSetSmoothInterpVectors(amg_precond, smooth_interp_vectors);
      HYPRE_BoomerAMGSetInterpRefine(amg_precond, interp_refine);
      RecomputeRBMs();
      HYPRE_BoomerAMGSetInterpVectors(amg_precond, rbms.Size(), rbms.GetData());
   }
}

void HypreBoomerAMG::SetOperator(const Operator &op)
{
   const HypreParMatrix *new_A = dynamic_cast<const HypreParMatrix *>(&op);
   MFEM_VERIFY(new_A, "new Operator must be a HypreParMatrix!");

   if (A) { ResetAMGPrecond(); }

   // update base classes: Operator, Solver, HypreSolver
   height = new_A->Height();
   width  = new_A->Width();
   A = const_cast<HypreParMatrix *>(new_A);
   setup_called = 0;
   delete X;
   delete B;
   B = X = NULL;
}

void HypreBoomerAMG::SetSystemsOptions(int dim)
{
   HYPRE_BoomerAMGSetNumFunctions(amg_precond, dim);

   // More robust options with respect to convergence
   HYPRE_BoomerAMGSetAggNumLevels(amg_precond, 0);
   HYPRE_BoomerAMGSetStrongThreshold(amg_precond, 0.5);
}

// Rotational rigid-body mode functions, used in SetElasticityOptions()
static void func_rxy(const Vector &x, Vector &y)
{
   y = 0.0; y(0) = x(1); y(1) = -x(0);
}
static void func_ryz(const Vector &x, Vector &y)
{
   y = 0.0; y(1) = x(2); y(2) = -x(1);
}
static void func_rzx(const Vector &x, Vector &y)
{
   y = 0.0; y(2) = x(0); y(0) = -x(2);
}

void HypreBoomerAMG::RecomputeRBMs()
{
   int nrbms;
   Array<HypreParVector*> gf_rbms;
   int dim = fespace->GetParMesh()->Dimension();

   for (int i = 0; i < rbms.Size(); i++)
   {
      HYPRE_ParVectorDestroy(rbms[i]);
   }

   if (dim == 2)
   {
      nrbms = 1;

      VectorFunctionCoefficient coeff_rxy(2, func_rxy);

      ParGridFunction rbms_rxy(fespace);
      rbms_rxy.ProjectCoefficient(coeff_rxy);

      rbms.SetSize(nrbms);
      gf_rbms.SetSize(nrbms);
      gf_rbms[0] = rbms_rxy.ParallelAverage();
   }
   else if (dim == 3)
   {
      nrbms = 3;

      VectorFunctionCoefficient coeff_rxy(3, func_rxy);
      VectorFunctionCoefficient coeff_ryz(3, func_ryz);
      VectorFunctionCoefficient coeff_rzx(3, func_rzx);

      ParGridFunction rbms_rxy(fespace);
      ParGridFunction rbms_ryz(fespace);
      ParGridFunction rbms_rzx(fespace);
      rbms_rxy.ProjectCoefficient(coeff_rxy);
      rbms_ryz.ProjectCoefficient(coeff_ryz);
      rbms_rzx.ProjectCoefficient(coeff_rzx);

      rbms.SetSize(nrbms);
      gf_rbms.SetSize(nrbms);
      gf_rbms[0] = rbms_rxy.ParallelAverage();
      gf_rbms[1] = rbms_ryz.ParallelAverage();
      gf_rbms[2] = rbms_rzx.ParallelAverage();
   }
   else
   {
      nrbms = 0;
      rbms.SetSize(nrbms);
   }

   // Transfer the RBMs from the ParGridFunction to the HYPRE_ParVector objects
   for (int i = 0; i < nrbms; i++)
   {
      rbms[i] = gf_rbms[i]->StealParVector();
      delete gf_rbms[i];
   }
}

void HypreBoomerAMG::SetElasticityOptions(ParFiniteElementSpace *fespace)
{
   // Save the finite element space to support multiple calls to SetOperator()
   this->fespace = fespace;

   // Make sure the systems AMG options are set
   int dim = fespace->GetParMesh()->Dimension();
   SetSystemsOptions(dim);

   // Nodal coarsening options (nodal coarsening is required for this solver)
   // See hypre's new_ij driver and the paper for descriptions.
   int nodal                 = 4; // strength reduction norm: 1, 3 or 4
   int nodal_diag            = 1; // diagonal in strength matrix: 0, 1 or 2
   int relax_coarse          = 8; // smoother on the coarsest grid: 8, 99 or 29

   // Elasticity interpolation options
   int interp_vec_variant    = 2; // 1 = GM-1, 2 = GM-2, 3 = LN
   int q_max                 = 4; // max elements per row for each Q
   int smooth_interp_vectors = 1; // smooth the rigid-body modes?

   // Optionally pre-process the interpolation matrix through iterative weight
   // refinement (this is generally applicable for any system)
   int interp_refine         = 1;

   HYPRE_BoomerAMGSetNodal(amg_precond, nodal);
   HYPRE_BoomerAMGSetNodalDiag(amg_precond, nodal_diag);
   HYPRE_BoomerAMGSetCycleRelaxType(amg_precond, relax_coarse, 3);
   HYPRE_BoomerAMGSetInterpVecVariant(amg_precond, interp_vec_variant);
   HYPRE_BoomerAMGSetInterpVecQMax(amg_precond, q_max);
   HYPRE_BoomerAMGSetSmoothInterpVectors(amg_precond, smooth_interp_vectors);
   HYPRE_BoomerAMGSetInterpRefine(amg_precond, interp_refine);

   RecomputeRBMs();
   HYPRE_BoomerAMGSetInterpVectors(amg_precond, rbms.Size(), rbms.GetData());
}

HypreBoomerAMG::~HypreBoomerAMG()
{
   for (int i = 0; i < rbms.Size(); i++)
   {
      HYPRE_ParVectorDestroy(rbms[i]);
   }

   HYPRE_BoomerAMGDestroy(amg_precond);
}


HypreAMS::HypreAMS(HypreParMatrix &A, ParFiniteElementSpace *edge_fespace,
                   int singular_problem)
   : HypreSolver(&A)
{
   int cycle_type       = 13;
   int rlx_type         = 2;
   int rlx_sweeps       = 1;
   double rlx_weight    = 1.0;
   double rlx_omega     = 1.0;
   int amg_coarsen_type = 10;
   int amg_agg_levels   = 1;
   int amg_rlx_type     = 8;
   double theta         = 0.25;
   int amg_interp_type  = 6;
   int amg_Pmax         = 4;

   int p = 1;
   if (edge_fespace->GetNE() > 0)
   {
      p = edge_fespace->GetOrder(0);
   }
   int dim = edge_fespace->GetMesh()->Dimension();

   HYPRE_AMSCreate(&ams);

   HYPRE_AMSSetDimension(ams, dim); // 2D H(div) and 3D H(curl) problems
   HYPRE_AMSSetTol(ams, 0.0);
   HYPRE_AMSSetMaxIter(ams, 1); // use as a preconditioner
   HYPRE_AMSSetCycleType(ams, cycle_type);
   HYPRE_AMSSetPrintLevel(ams, 1);

   // define the nodal linear finite element space associated with edge_fespace
   ParMesh *pmesh = edge_fespace->GetParMesh();
   FiniteElementCollection *vert_fec = new H1_FECollection(p, dim);
   ParFiniteElementSpace *vert_fespace = new ParFiniteElementSpace(pmesh,
                                                                   vert_fec);

   // generate and set the vertex coordinates
   if (p == 1)
   {
      ParGridFunction x_coord(vert_fespace);
      ParGridFunction y_coord(vert_fespace);
      ParGridFunction z_coord(vert_fespace);
      double *coord;
      for (int i = 0; i < pmesh->GetNV(); i++)
      {
         coord = pmesh -> GetVertex(i);
         x_coord(i) = coord[0];
         y_coord(i) = coord[1];
         if (dim == 3) { z_coord(i) = coord[2]; }
      }
      x = x_coord.ParallelProject();
      y = y_coord.ParallelProject();
      if (dim == 2)
      {
         z = NULL;
         HYPRE_AMSSetCoordinateVectors(ams, *x, *y, NULL);
      }
      else
      {
         z = z_coord.ParallelProject();
         HYPRE_AMSSetCoordinateVectors(ams, *x, *y, *z);
      }
   }
   else
   {
      x = NULL;
      y = NULL;
      z = NULL;
   }

   // generate and set the discrete gradient
   ParDiscreteLinearOperator *grad;
   grad = new ParDiscreteLinearOperator(vert_fespace, edge_fespace);
   grad->AddDomainInterpolator(new GradientInterpolator);
   grad->Assemble();
   grad->Finalize();
   G = grad->ParallelAssemble();
   HYPRE_AMSSetDiscreteGradient(ams, *G);
   delete grad;

   // generate and set the Nedelec interpolation matrices
   Pi = Pix = Piy = Piz = NULL;
   if (p > 1)
   {
      ParFiniteElementSpace *vert_fespace_d
         = new ParFiniteElementSpace(pmesh, vert_fec, dim, Ordering::byVDIM);

      ParDiscreteLinearOperator *id_ND;
      id_ND = new ParDiscreteLinearOperator(vert_fespace_d, edge_fespace);
      id_ND->AddDomainInterpolator(new IdentityInterpolator);
      id_ND->Assemble();
      id_ND->Finalize();

      if (cycle_type < 10)
      {
         Pi = id_ND->ParallelAssemble();
      }
      else
      {
         Array2D<HypreParMatrix *> Pi_blocks;
         id_ND->GetParBlocks(Pi_blocks);
         Pix = Pi_blocks(0,0);
         Piy = Pi_blocks(0,1);
         if (dim == 3) { Piz = Pi_blocks(0,2); }
      }

      delete id_ND;

      HYPRE_ParCSRMatrix HY_Pi  = (Pi)  ? (HYPRE_ParCSRMatrix) *Pi  : NULL;
      HYPRE_ParCSRMatrix HY_Pix = (Pix) ? (HYPRE_ParCSRMatrix) *Pix : NULL;
      HYPRE_ParCSRMatrix HY_Piy = (Piy) ? (HYPRE_ParCSRMatrix) *Piy : NULL;
      HYPRE_ParCSRMatrix HY_Piz = (Piz) ? (HYPRE_ParCSRMatrix) *Piz : NULL;
      HYPRE_AMSSetInterpolations(ams, HY_Pi, HY_Pix, HY_Piy, HY_Piz);

      delete vert_fespace_d;
   }

   delete vert_fespace;
   delete vert_fec;

   // set additional AMS options
   HYPRE_AMSSetSmoothingOptions(ams, rlx_type, rlx_sweeps, rlx_weight, rlx_omega);
   HYPRE_AMSSetAlphaAMGOptions(ams, amg_coarsen_type, amg_agg_levels, amg_rlx_type,
                               theta, amg_interp_type, amg_Pmax);
   HYPRE_AMSSetBetaAMGOptions(ams, amg_coarsen_type, amg_agg_levels, amg_rlx_type,
                              theta, amg_interp_type, amg_Pmax);
   if (singular_problem)
   {
      HYPRE_AMSSetBetaPoissonMatrix(ams,NULL);
   }
}

HypreAMS::~HypreAMS()
{
   HYPRE_AMSDestroy(ams);

   delete x;
   delete y;
   delete z;

   delete G;
   delete Pi;
   delete Pix;
   delete Piy;
   delete Piz;
}

void HypreAMS::SetPrintLevel(int print_lvl)
{
   HYPRE_AMSSetPrintLevel(ams, print_lvl);
}

HypreADS::HypreADS(HypreParMatrix &A, ParFiniteElementSpace *face_fespace)
   : HypreSolver(&A)
{
   int cycle_type       = 11;
   int rlx_type         = 2;
   int rlx_sweeps       = 1;
   double rlx_weight    = 1.0;
   double rlx_omega     = 1.0;
   int amg_coarsen_type = 10;
   int amg_agg_levels   = 1;
   int amg_rlx_type     = 8;
   double theta         = 0.25;
   int amg_interp_type  = 6;
   int amg_Pmax         = 4;
   int ams_cycle_type   = 14;

   int p = 1;
   if (face_fespace->GetNE() > 0)
   {
      p = face_fespace->GetOrder(0);
   }

   HYPRE_ADSCreate(&ads);

   HYPRE_ADSSetTol(ads, 0.0);
   HYPRE_ADSSetMaxIter(ads, 1); // use as a preconditioner
   HYPRE_ADSSetCycleType(ads, cycle_type);
   HYPRE_ADSSetPrintLevel(ads, 1);

   // define the nodal and edge finite element spaces associated with face_fespace
   ParMesh *pmesh = (ParMesh *) face_fespace->GetMesh();
   FiniteElementCollection *vert_fec   = new H1_FECollection(p, 3);
   ParFiniteElementSpace *vert_fespace = new ParFiniteElementSpace(pmesh,
                                                                   vert_fec);
   FiniteElementCollection *edge_fec   = new ND_FECollection(p, 3);
   ParFiniteElementSpace *edge_fespace = new ParFiniteElementSpace(pmesh,
                                                                   edge_fec);

   // generate and set the vertex coordinates
   if (p == 1)
   {
      ParGridFunction x_coord(vert_fespace);
      ParGridFunction y_coord(vert_fespace);
      ParGridFunction z_coord(vert_fespace);
      double *coord;
      for (int i = 0; i < pmesh->GetNV(); i++)
      {
         coord = pmesh -> GetVertex(i);
         x_coord(i) = coord[0];
         y_coord(i) = coord[1];
         z_coord(i) = coord[2];
      }
      x = x_coord.ParallelProject();
      y = y_coord.ParallelProject();
      z = z_coord.ParallelProject();
      HYPRE_ADSSetCoordinateVectors(ads, *x, *y, *z);
   }
   else
   {
      x = NULL;
      y = NULL;
      z = NULL;
   }

   // generate and set the discrete curl
   ParDiscreteLinearOperator *curl;
   curl = new ParDiscreteLinearOperator(edge_fespace, face_fespace);
   curl->AddDomainInterpolator(new CurlInterpolator);
   curl->Assemble();
   curl->Finalize();
   C = curl->ParallelAssemble();
   C->CopyColStarts(); // since we'll delete edge_fespace
   HYPRE_ADSSetDiscreteCurl(ads, *C);
   delete curl;

   // generate and set the discrete gradient
   ParDiscreteLinearOperator *grad;
   grad = new ParDiscreteLinearOperator(vert_fespace, edge_fespace);
   grad->AddDomainInterpolator(new GradientInterpolator);
   grad->Assemble();
   grad->Finalize();
   G = grad->ParallelAssemble();
   G->CopyColStarts(); // since we'll delete vert_fespace
   G->CopyRowStarts(); // since we'll delete edge_fespace
   HYPRE_ADSSetDiscreteGradient(ads, *G);
   delete grad;

   // generate and set the Nedelec and Raviart-Thomas interpolation matrices
   RT_Pi = RT_Pix = RT_Piy = RT_Piz = NULL;
   ND_Pi = ND_Pix = ND_Piy = ND_Piz = NULL;
   if (p > 1)
   {
      ParFiniteElementSpace *vert_fespace_d
         = new ParFiniteElementSpace(pmesh, vert_fec, 3, Ordering::byVDIM);

      ParDiscreteLinearOperator *id_ND;
      id_ND = new ParDiscreteLinearOperator(vert_fespace_d, edge_fespace);
      id_ND->AddDomainInterpolator(new IdentityInterpolator);
      id_ND->Assemble();
      id_ND->Finalize();

      if (ams_cycle_type < 10)
      {
         ND_Pi = id_ND->ParallelAssemble();
         ND_Pi->CopyColStarts(); // since we'll delete vert_fespace_d
         ND_Pi->CopyRowStarts(); // since we'll delete edge_fespace
      }
      else
      {
         Array2D<HypreParMatrix *> ND_Pi_blocks;
         id_ND->GetParBlocks(ND_Pi_blocks);
         ND_Pix = ND_Pi_blocks(0,0);
         ND_Piy = ND_Pi_blocks(0,1);
         ND_Piz = ND_Pi_blocks(0,2);
      }

      delete id_ND;

      ParDiscreteLinearOperator *id_RT;
      id_RT = new ParDiscreteLinearOperator(vert_fespace_d, face_fespace);
      id_RT->AddDomainInterpolator(new IdentityInterpolator);
      id_RT->Assemble();
      id_RT->Finalize();

      if (cycle_type < 10)
      {
         RT_Pi = id_RT->ParallelAssemble();
         RT_Pi->CopyColStarts(); // since we'll delete vert_fespace_d
      }
      else
      {
         Array2D<HypreParMatrix *> RT_Pi_blocks;
         id_RT->GetParBlocks(RT_Pi_blocks);
         RT_Pix = RT_Pi_blocks(0,0);
         RT_Piy = RT_Pi_blocks(0,1);
         RT_Piz = RT_Pi_blocks(0,2);
      }

      delete id_RT;

      HYPRE_ParCSRMatrix HY_RT_Pi, HY_RT_Pix, HY_RT_Piy, HY_RT_Piz;
      HY_RT_Pi  = (RT_Pi)  ? (HYPRE_ParCSRMatrix) *RT_Pi  : NULL;
      HY_RT_Pix = (RT_Pix) ? (HYPRE_ParCSRMatrix) *RT_Pix : NULL;
      HY_RT_Piy = (RT_Piy) ? (HYPRE_ParCSRMatrix) *RT_Piy : NULL;
      HY_RT_Piz = (RT_Piz) ? (HYPRE_ParCSRMatrix) *RT_Piz : NULL;
      HYPRE_ParCSRMatrix HY_ND_Pi, HY_ND_Pix, HY_ND_Piy, HY_ND_Piz;
      HY_ND_Pi  = (ND_Pi)  ? (HYPRE_ParCSRMatrix) *ND_Pi  : NULL;
      HY_ND_Pix = (ND_Pix) ? (HYPRE_ParCSRMatrix) *ND_Pix : NULL;
      HY_ND_Piy = (ND_Piy) ? (HYPRE_ParCSRMatrix) *ND_Piy : NULL;
      HY_ND_Piz = (ND_Piz) ? (HYPRE_ParCSRMatrix) *ND_Piz : NULL;
      HYPRE_ADSSetInterpolations(ads,
                                 HY_RT_Pi, HY_RT_Pix, HY_RT_Piy, HY_RT_Piz,
                                 HY_ND_Pi, HY_ND_Pix, HY_ND_Piy, HY_ND_Piz);

      delete vert_fespace_d;
   }

   delete vert_fec;
   delete vert_fespace;
   delete edge_fec;
   delete edge_fespace;

   // set additional ADS options
   HYPRE_ADSSetSmoothingOptions(ads, rlx_type, rlx_sweeps, rlx_weight, rlx_omega);
   HYPRE_ADSSetAMGOptions(ads, amg_coarsen_type, amg_agg_levels, amg_rlx_type,
                          theta, amg_interp_type, amg_Pmax);
   HYPRE_ADSSetAMSOptions(ads, ams_cycle_type, amg_coarsen_type, amg_agg_levels,
                          amg_rlx_type, theta, amg_interp_type, amg_Pmax);
}

HypreADS::~HypreADS()
{
   HYPRE_ADSDestroy(ads);

   delete x;
   delete y;
   delete z;

   delete G;
   delete C;

   delete RT_Pi;
   delete RT_Pix;
   delete RT_Piy;
   delete RT_Piz;

   delete ND_Pi;
   delete ND_Pix;
   delete ND_Piy;
   delete ND_Piz;
}

void HypreADS::SetPrintLevel(int print_lvl)
{
   HYPRE_ADSSetPrintLevel(ads, print_lvl);
}

HypreLOBPCG::HypreMultiVector::HypreMultiVector(int n, HypreParVector & v,
                                                mv_InterfaceInterpreter & interpreter)
   : hpv(NULL),
     nv(n)
{
   mv_ptr = mv_MultiVectorCreateFromSampleVector(&interpreter, nv,
                                                 (HYPRE_ParVector)v);

   HYPRE_ParVector* vecs = NULL;
   {
      mv_TempMultiVector* tmp =
         (mv_TempMultiVector*)mv_MultiVectorGetData(mv_ptr);
      vecs = (HYPRE_ParVector*)(tmp -> vector);
   }

   hpv = new HypreParVector*[nv];
   for (int i=0; i<nv; i++)
   {
      hpv[i] = new HypreParVector(vecs[i]);
   }
}

HypreLOBPCG::HypreMultiVector::~HypreMultiVector()
{
   if ( hpv != NULL )
   {
      for (int i=0; i<nv; i++)
      {
         delete hpv[i];
      }
      delete [] hpv;
   }

   mv_MultiVectorDestroy(mv_ptr);
}

void
HypreLOBPCG::HypreMultiVector::Randomize(HYPRE_Int seed)
{
   mv_MultiVectorSetRandom(mv_ptr, seed);
}

HypreParVector &
HypreLOBPCG::HypreMultiVector::GetVector(unsigned int i)
{
   MFEM_ASSERT((int)i < nv, "index out of range");

   return ( *hpv[i] );
}

HypreParVector **
HypreLOBPCG::HypreMultiVector::StealVectors()
{
   HypreParVector ** hpv_ret = hpv;

   hpv = NULL;

   mv_TempMultiVector * mv_tmp =
      (mv_TempMultiVector*)mv_MultiVectorGetData(mv_ptr);

   mv_tmp->ownsVectors = 0;

   for (int i=0; i<nv; i++)
   {
      hpv_ret[i]->SetOwnership(1);
   }

   return hpv_ret;
}

HypreLOBPCG::HypreLOBPCG(MPI_Comm c)
   : comm(c),
     myid(0),
     numProcs(1),
     nev(10),
     seed(75),
     glbSize(-1),
     part(NULL),
     multi_vec(NULL),
     x(NULL)
{
   MPI_Comm_size(comm,&numProcs);
   MPI_Comm_rank(comm,&myid);

   HYPRE_ParCSRSetupInterpreter(&interpreter);
   HYPRE_ParCSRSetupMatvec(&matvec_fn);
   HYPRE_LOBPCGCreate(&interpreter, &matvec_fn, &lobpcg_solver);
}

HypreLOBPCG::~HypreLOBPCG()
{
   delete multi_vec;
   delete x;
   delete part;

   HYPRE_LOBPCGDestroy(lobpcg_solver);
}

void
HypreLOBPCG::SetTol(double tol)
{
   HYPRE_LOBPCGSetTol(lobpcg_solver, tol);
}

void
HypreLOBPCG::SetMaxIter(int max_iter)
{
   HYPRE_LOBPCGSetMaxIter(lobpcg_solver, max_iter);
}

void
HypreLOBPCG::SetPrintLevel(int logging)
{
   if (myid == 0)
   {
      HYPRE_LOBPCGSetPrintLevel(lobpcg_solver, logging);
   }
}

void
HypreLOBPCG::SetPrecondUsageMode(int pcg_mode)
{
   HYPRE_LOBPCGSetPrecondUsageMode(lobpcg_solver, pcg_mode);
}

void
HypreLOBPCG::SetPreconditioner(Solver & precond)
{
   HYPRE_LOBPCGSetPrecond(lobpcg_solver,
                          (HYPRE_PtrToSolverFcn)this->PrecondSolve,
                          (HYPRE_PtrToSolverFcn)this->PrecondSetup,
                          (HYPRE_Solver)&precond);
}

void
HypreLOBPCG::SetOperator(Operator & A)
{
   int locSize = A.Width();

   if (HYPRE_AssumedPartitionCheck())
   {
      part = new HYPRE_Int[2];

      MPI_Scan(&locSize, &part[1], 1, HYPRE_MPI_INT, MPI_SUM, comm);

      part[0] = part[1] - locSize;
      part[1]++;

      MPI_Allreduce(&locSize, &glbSize, 1, HYPRE_MPI_INT, MPI_SUM, comm);
   }
   else
   {
      part = new HYPRE_Int[numProcs+1];

      MPI_Allgather(&locSize, 1, MPI_INT,
                    &part[1], 1, HYPRE_MPI_INT, comm);

      part[0] = 0;
      for (int i=0; i<numProcs; i++)
      {
         part[i+1] += part[i];
      }

      glbSize = part[numProcs];
   }

   if ( x != NULL )
   {
      delete x;
   }

   x = new HypreParVector(comm,glbSize,NULL,part);

   matvec_fn.MatvecCreate  = this->OperatorMatvecCreate;
   matvec_fn.Matvec        = this->OperatorMatvec;
   matvec_fn.MatvecDestroy = this->OperatorMatvecDestroy;

   HYPRE_LOBPCGSetup(lobpcg_solver,(HYPRE_Matrix)&A,NULL,NULL);
}

void
HypreLOBPCG::SetMassMatrix(Operator & M)
{
   matvec_fn.MatvecCreate  = this->OperatorMatvecCreate;
   matvec_fn.Matvec        = this->OperatorMatvec;
   matvec_fn.MatvecDestroy = this->OperatorMatvecDestroy;

   HYPRE_LOBPCGSetupB(lobpcg_solver,(HYPRE_Matrix)&M,NULL);
}

void
HypreLOBPCG::GetEigenvalues(Array<double> & eigs)
{
   // Initialize eigenvalues array with marker values
   eigs.SetSize(nev);

   for (int i=0; i<nev; i++)
   {
      eigs[i] = eigenvalues[i];
   }
}

HypreParVector &
HypreLOBPCG::GetEigenvector(unsigned int i)
{
   return multi_vec->GetVector(i);
}

void
HypreLOBPCG::Solve()
{
   // Initialize HypreMultiVector object if necessary
   if ( multi_vec == NULL )
   {
      MFEM_ASSERT(x != NULL, "In HypreLOBPCG::Solve()");

      multi_vec = new HypreMultiVector(nev, *x, interpreter);
      multi_vec->Randomize(seed);
   }

   eigenvalues.SetSize(nev);
   eigenvalues = NAN;

   // Perform eigenmode calculation
   //
   // The eigenvalues are computed in ascending order (internally the
   // order is determined by the LAPACK routine 'dsydv'.)
   HYPRE_LOBPCGSolve(lobpcg_solver, NULL, *multi_vec, eigenvalues);
}

void *
HypreLOBPCG::OperatorMatvecCreate( void *A,
                                   void *x )
{
   void *matvec_data;

   matvec_data = NULL;

   return ( matvec_data );
}

HYPRE_Int
HypreLOBPCG::OperatorMatvec( void *matvec_data,
                             HYPRE_Complex alpha,
                             void *A,
                             void *x,
                             HYPRE_Complex beta,
                             void *y )
{
   MFEM_VERIFY(alpha == 1.0 && beta == 0.0, "values not supported");

   Operator *Aop = (Operator*)A;

   int width = Aop->Width();

   hypre_ParVector * xPar = (hypre_ParVector *)x;
   hypre_ParVector * yPar = (hypre_ParVector *)y;

   Vector xVec(xPar->local_vector->data, width);
   Vector yVec(yPar->local_vector->data, width);

   Aop->Mult( xVec, yVec );

   return 0;
}

HYPRE_Int
HypreLOBPCG::OperatorMatvecDestroy( void *matvec_data )
{
   return 0;
}

HYPRE_Int
HypreLOBPCG::PrecondSolve(void *solver,
                          void *A,
                          void *b,
                          void *x)
{
   Solver   *PC = (Solver*)solver;
   Operator *OP = (Operator*)A;

   int width = OP->Width();

   hypre_ParVector * bPar = (hypre_ParVector *)b;
   hypre_ParVector * xPar = (hypre_ParVector *)x;

   Vector bVec(bPar->local_vector->data, width);
   Vector xVec(xPar->local_vector->data, width);

   PC->Mult( bVec, xVec );

   return 0;
}

HYPRE_Int
HypreLOBPCG::PrecondSetup(void *solver,
                          void *A,
                          void *b,
                          void *x)
{
   return 0;
}

HypreAME::HypreAME(MPI_Comm comm)
   : comm(comm),
     myid(0),
     numProcs(1),
     nev(10),
     setT(false),
     ams_precond(NULL),
     eigenvalues(NULL),
     multi_vec(NULL),
     eigenvectors(NULL)
{
   MPI_Comm_size(comm,&numProcs);
   MPI_Comm_rank(comm,&myid);

   HYPRE_AMECreate(&ame_solver);
   HYPRE_AMESetPrintLevel(ame_solver, 0);
}

HypreAME::~HypreAME()
{
   delete multi_vec;

   HYPRE_AMEDestroy(ame_solver);
}

void
HypreAME::SetNumModes(int num_eigs)
{
   nev = num_eigs;

   HYPRE_AMESetBlockSize(ame_solver, nev);
}

void
HypreAME::SetTol(double tol)
{
   HYPRE_AMESetTol(ame_solver, tol);
}

void
HypreAME::SetMaxIter(int max_iter)
{
   HYPRE_AMESetMaxIter(ame_solver, max_iter);
}

void
HypreAME::SetPrintLevel(int logging)
{
   if (myid == 0)
   {
      HYPRE_AMESetPrintLevel(ame_solver, logging);
   }
}

void
HypreAME::SetPreconditioner(HypreSolver & precond)
{
   ams_precond = &precond;
}

void
HypreAME::SetOperator(HypreParMatrix & A)
{
   if ( !setT )
   {
      HYPRE_Solver ams_precond_ptr = (HYPRE_Solver)*ams_precond;

      ams_precond->SetupFcn()(*ams_precond,A,NULL,NULL);

      HYPRE_AMESetAMSSolver(ame_solver, ams_precond_ptr);
   }

   HYPRE_AMESetup(ame_solver);
}

void
HypreAME::SetMassMatrix(HypreParMatrix & M)
{
   HYPRE_ParCSRMatrix parcsr_M = M;
   HYPRE_AMESetMassMatrix(ame_solver,(HYPRE_ParCSRMatrix)parcsr_M);
}

void
HypreAME::Solve()
{
   HYPRE_AMESolve(ame_solver);
}

void
HypreAME::GetEigenvalues(Array<double> & eigs)
{
   // Initialize eigenvalues array with marker values
   eigs.SetSize(nev); eigs = -1.0;

   if ( eigenvalues == NULL )
   {
      // Grab eigenvalues from AME
      HYPRE_AMEGetEigenvalues(ame_solver,&eigenvalues);
   }

   // Copy eigenvalues to eigs array
   for (int i=0; i<nev; i++)
   {
      eigs[i] = eigenvalues[i];
   }
}

void
HypreAME::createDummyVectors()
{
   if ( multi_vec == NULL )
   {
      HYPRE_AMEGetEigenvectors(ame_solver,&multi_vec);
   }

   eigenvectors = new HypreParVector*[nev];
   for (int i=0; i<nev; i++)
   {
      eigenvectors[i] = new HypreParVector(multi_vec[i]);
      eigenvectors[i]->SetOwnership(1);
   }

}

HypreParVector &
HypreAME::GetEigenvector(unsigned int i)
{
   if ( eigenvectors == NULL )
   {
      this->createDummyVectors();
   }

   return *eigenvectors[i];
}

HypreParVector **
HypreAME::StealEigenvectors()
{
   if ( eigenvectors == NULL )
   {
      this->createDummyVectors();
   }

   // Set the local pointers to NULL so that they won't be deleted later
   HypreParVector ** vecs = eigenvectors;
   eigenvectors = NULL;
   multi_vec = NULL;

   return vecs;
}

}

#endif<|MERGE_RESOLUTION|>--- conflicted
+++ resolved
@@ -15,11 +15,7 @@
 
 #include "linalg.hpp"
 #include "../fem/fem.hpp"
-<<<<<<< HEAD
-#include "hypre_ext.hpp"
-=======
 #include "hypre_parcsr.hpp"
->>>>>>> f68d9d0d
 
 #include <fstream>
 #include <iomanip>
@@ -2381,8 +2377,7 @@
 }
 
 
-HypreAMS::HypreAMS(HypreParMatrix &A, ParFiniteElementSpace *edge_fespace,
-                   int singular_problem)
+HypreAMS::HypreAMS(HypreParMatrix &A, ParFiniteElementSpace *edge_fespace)
    : HypreSolver(&A)
 {
    int cycle_type       = 13;
@@ -2508,10 +2503,6 @@
                                theta, amg_interp_type, amg_Pmax);
    HYPRE_AMSSetBetaAMGOptions(ams, amg_coarsen_type, amg_agg_levels, amg_rlx_type,
                               theta, amg_interp_type, amg_Pmax);
-   if (singular_problem)
-   {
-      HYPRE_AMSSetBetaPoissonMatrix(ams,NULL);
-   }
 }
 
 HypreAMS::~HypreAMS()
