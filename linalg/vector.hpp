// Copyright (c) 2010, Lawrence Livermore National Security, LLC. Produced at
// the Lawrence Livermore National Laboratory. LLNL-CODE-443211. All Rights
// reserved. See file COPYRIGHT for details.
//
// This file is part of the MFEM library. For more information and source code
// availability see http://mfem.googlecode.com.
//
// MFEM is free software; you can redistribute it and/or modify it under the
// terms of the GNU Lesser General Public License (as published by the Free
// Software Foundation) version 2.1 dated February 1999.

#ifndef MFEM_VECTOR
#define MFEM_VECTOR

// Data type vector

#include "../general/array.hpp"
#include <cmath>
#include <iostream>

/** Count the number of entries in an array of doubles for which isfinite
    is false, i.e. the entry is a NaN or +/-Inf. */
inline int CheckFinite(const double *v, const int n);

/// Vector data type.
class Vector
{
protected:

   int size, allocsize;
   double * data;

public:

   /// Default constructor for Vector. Sets size = 0 and data = NULL
   Vector () { allocsize = size = 0; data = 0; };

   /// Copy constructor
   Vector(const Vector &);

   /// Creates vector of size s.
   explicit Vector (int s);

   Vector (double *_data, int _size)
   { data = _data; size = _size; allocsize = -size; }

   /// Reads a vector from multpile files
   void Load (std::istream ** in, int np, int * dim);

   /// Load a vector from an input stream.
   void Load(std::istream &in, int Size);

   /// Load a vector from an input stream.
   void Load(std::istream &in) { int s; in >> s; Load (in, s); };

   /// Resizes the vector if the new size is different
   void SetSize(int s);

   void SetData(double *d) { data = d; }

   void SetDataAndSize(double *d, int s)
   { data = d; size = s; allocsize = -s; }

   void NewDataAndSize(double *d, int s)
   { if (allocsize > 0) delete [] data; SetDataAndSize(d, s); }

   void MakeDataOwner() { allocsize = abs(allocsize); }

   /// Destroy a vector
   void Destroy();

   /// Returns the size of the vector.
   inline int Size() const {return size;};

   // double *GetData() { return data; }

   inline double *GetData() const { return data; }

   inline operator double *() { return data; }

   inline operator const double *() const { return data; }

   /// Changes the ownership of the the data
   inline void StealData(double **p) { *p = data; data = 0; size = 0; }

   /// Sets value in vector. Index i = 0 .. size-1
   double & Elem (int i);

   /// Sets value in vector. Index i = 0 .. size-1
   const double & Elem (int i) const;

   /// Sets value in vector. Index i = 0 .. size-1
   inline double & operator() (int i);

   /// Sets value in vector. Index i = 0 .. size-1
   inline const double & operator() (int i) const;

   double operator*(const double *) const;

   /// Return the inner-product.
   double operator*(const Vector &v) const;

   Vector & operator=(const double *v);

   /// Redefine '=' for vector = vector.
   Vector & operator=(const Vector &v);

   /// Redefine '=' for vector = constant.
   Vector & operator=(double value);

   Vector & operator*=(double c);

   Vector & operator/=(double c);

   Vector & operator-=(double c);

   Vector & operator-=(const Vector &v);

   Vector & operator+=(const Vector &v);

   /// (*this) += a * Va
   Vector & Add(const double a, const Vector &Va);

   /// (*this) = a * x
   Vector & Set(const double a, const Vector &x);

   void SetVector (const Vector &v, int offset);

   /// (*this) = -(*this)
   void Neg();

   /// Swap v1 and v2.
   friend void swap(Vector *v1, Vector *v2);

   /// Do v = v1 + v2.
   friend void add(const Vector &v1, const Vector &v2, Vector &v);

   /// Do v = v1 + alpha * v2.
   friend void add(const Vector &v1, double alpha, const Vector &v2, Vector &v);

   /// z = a * (x + y)
   friend void add(const double a, const Vector &x, const Vector &y, Vector &z);

   /// z = a * x + b * y
   friend void add (const double a, const Vector &x,
                    const double b, const Vector &y, Vector &z);

   /// Do v = v1 - v2.
   friend void subtract(const Vector &v1, const Vector &v2, Vector &v);

   /// z = a * (x - y)
   friend void subtract(const double a, const Vector &x,
                        const Vector &y, Vector &z);

   /// v = median(v,lo,hi) entrywise.  Implementation assumes lo <= hi.
   void median(const Vector &lo, const Vector &hi);

   void GetSubVector(const Array<int> &dofs, Vector &elemvect) const;
   void GetSubVector(const Array<int> &dofs, double *elem_data) const;

   void SetSubVector(const Array<int> &dofs, const Vector &elemvect);
   void SetSubVector(const Array<int> &dofs, double *elem_data);

   /// Add (element) subvector to the vector.
   void AddElementVector(const Array<int> & dofs, const Vector & elemvect);
   void AddElementVector(const Array<int> & dofs, double *elem_data);
   void AddElementVector(const Array<int> & dofs, const double a,
                         const Vector & elemvect);

   /// Prints vector to stream out.
   void Print(std::ostream & out = std::cout, int width = 8) const;

   /// Prints vector to stream out in HYPRE_Vector format.
   void Print_HYPRE(std::ostream &out) const;

   /// Set random values in the vector.
   void Randomize(int seed = 0);
   /// Returns the l2 norm of the vector.
   double Norml2();
   /// Returns the l_infinity norm of the vector.
   double Normlinf();
   /// Returns the l_1 norm of the vector.
   double Norml1();
   /// Returns the maximal element of the vector.
   double Max();
   /// Returns the minimal element of the vector.
   double Min();
   /// Return the sum of the vector entries
   double Sum();
   /// Compute the Euclidian distance to another vector.
   double DistanceTo (const double *p) const;

   /** Count the number of entries in the Vector for which isfinite
       is false, i.e. the entry is a NaN or +/-Inf. */
   int CheckFinite() const { return ::CheckFinite(data, size); }

   /// Destroys vector.
   ~Vector ();
};

// Inline methods

<<<<<<< HEAD
=======
inline int CheckFinite(const double *v, const int n)
{
   // isfinite didn't appear in a standard until C99, and later C++11
   // It wasn't standard in C89 or C++98.  PGI as of 14.7 still defines
   // it as a macro, which sort of screws up everybody else.
   int bad = 0;
   for (int i = 0; i < n; i++)
   {
#ifdef isfinite
      if (!isfinite(v[i]))
#else
      if (!std::isfinite(v[i]))
#endif
      {
         bad++;
      }
   }
   return bad;
}

>>>>>>> 1c7e78b1
inline Vector::Vector (int s)
{
   if (s > 0)
   {
      allocsize = size = s;
      data = new double[s];
   }
   else
   {
      allocsize = size = 0;
      data = NULL;
   }
}

inline void Vector::SetSize(int s)
{
   if (s == size)
      return;
   if (s <= abs(allocsize))
   {
      size = s;
      return;
   }
   if (allocsize > 0)
      delete [] data;
   allocsize = size = s;
   data = new double[s];
}

inline void Vector::Destroy()
{
   if (allocsize > 0)
      delete [] data;
   allocsize = size = 0;
   data = NULL;
}

inline double & Vector::operator() (int i)
{
#ifdef MFEM_DEBUG
   if (data == 0 || i < 0 || i >= size)
      mfem_error ("Vector::operator()");
#endif

   return data[i];
}

inline const double & Vector::operator() (int i) const
{
#ifdef MFEM_DEBUG
   if (data == 0 || i < 0 || i >= size)
      mfem_error ("Vector::operator() const");
#endif

   return data[i];
}

inline Vector::~Vector()
{
   if (allocsize > 0)
      delete [] data;
}

inline double Distance(const double *x, const double *y, const int n)
{
   using namespace std;
   double d = 0.0;

   for (int i = 0; i < n; i++)
      d += (x[i]-y[i])*(x[i]-y[i]);

   return sqrt(d);
<<<<<<< HEAD
}

inline int CheckFinite(const double *v, const int n)
{
   // isfinite didn't appear in a standard until C99, and later C++11
   // It wasn't standard in C89 or C++98.  PGI as of 14.7 still defines
   // it as a macro, which sort of screws up everybody else.
   int bad = 0;
   for (int i = 0; i < n; i++)
   {
#ifdef isfinite
      if (!isfinite(v[i]))
#else
      if (!std::isfinite(v[i]))
#endif
      {
         bad++;
      }
   }
   return bad;
=======
>>>>>>> 1c7e78b1
}


#endif<|MERGE_RESOLUTION|>--- conflicted
+++ resolved
@@ -200,8 +200,6 @@
 
 // Inline methods
 
-<<<<<<< HEAD
-=======
 inline int CheckFinite(const double *v, const int n)
 {
    // isfinite didn't appear in a standard until C99, and later C++11
@@ -222,7 +220,6 @@
    return bad;
 }
 
->>>>>>> 1c7e78b1
 inline Vector::Vector (int s)
 {
    if (s > 0)
@@ -295,30 +292,6 @@
       d += (x[i]-y[i])*(x[i]-y[i]);
 
    return sqrt(d);
-<<<<<<< HEAD
-}
-
-inline int CheckFinite(const double *v, const int n)
-{
-   // isfinite didn't appear in a standard until C99, and later C++11
-   // It wasn't standard in C89 or C++98.  PGI as of 14.7 still defines
-   // it as a macro, which sort of screws up everybody else.
-   int bad = 0;
-   for (int i = 0; i < n; i++)
-   {
-#ifdef isfinite
-      if (!isfinite(v[i]))
-#else
-      if (!std::isfinite(v[i]))
-#endif
-      {
-         bad++;
-      }
-   }
-   return bad;
-=======
->>>>>>> 1c7e78b1
-}
-
+}
 
 #endif