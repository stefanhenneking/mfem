--- conflicted
+++ resolved
@@ -63,16 +63,9 @@
                               const double *xp,
                               double *yp)
 {
-<<<<<<< HEAD
    GET_PTR_T(R,RowNode*);
    GET_CONST_PTR(xp);
    GET_PTR(yp);
-=======
-   MFEM_GPU_CANNOT_PASS;
-   GET_ADRS_T(R,RowNode*);
-   GET_CONST_ADRS(xp);
-   GET_ADRS(yp);
->>>>>>> f82d0394
    MFEM_FORALL(i,s,
    {
       int c;
@@ -110,20 +103,11 @@
                        const double *xp,
                        double *yp)
 {
-<<<<<<< HEAD
    GET_CONST_PTR_T(Ip,int);
    GET_CONST_PTR_T(Jp,int);
    GET_CONST_PTR(Ap);
    GET_CONST_PTR(xp);
    GET_PTR(yp);
-=======
-   MFEM_GPU_CANNOT_PASS;
-   GET_CONST_ADRS_T(Ip,int);
-   GET_CONST_ADRS_T(Jp,int);
-   GET_CONST_ADRS(Ap);
-   GET_CONST_ADRS(xp);
-   GET_ADRS(yp);
->>>>>>> f82d0394
    MFEM_FORALL(k,1,
    {
       for (size_t i=0; i<height; i+=1)
@@ -156,20 +140,11 @@
                        const double *xp,
                        double *yp)
 {
-<<<<<<< HEAD
    GET_CONST_PTR_T(Ip,int);
    GET_CONST_PTR_T(Jp,int);
    GET_CONST_PTR(Ap);
    GET_CONST_PTR(xp);
    GET_PTR(yp);
-=======
-   MFEM_GPU_CANNOT_PASS;
-   GET_CONST_ADRS_T(Ip,int);
-   GET_CONST_ADRS_T(Jp,int);
-   GET_CONST_ADRS(Ap);
-   GET_CONST_ADRS(xp);
-   GET_ADRS(yp);
->>>>>>> f82d0394
    MFEM_FORALL(k, 1,
    {
       for (int i = height-1; i >= 0; i--)
@@ -196,7 +171,6 @@
    });
 }
 
-<<<<<<< HEAD
 
 // *****************************************************************************
 void kAddMult(const size_t height,
@@ -220,9 +194,4 @@
    });
 }
 
-}
-=======
-} // namespace sparsemat
-} // namespace kernels
-} // namespace mfem
->>>>>>> f82d0394
+}