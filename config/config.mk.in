--- conflicted
+++ resolved
@@ -22,12 +22,8 @@
 MFEM_USE_SUITESPARSE = @MFEM_USE_SUITESPARSE@
 MFEM_USE_SUPERLU     = @MFEM_USE_SUPERLU@
 MFEM_USE_GECKO       = @MFEM_USE_GECKO@
-<<<<<<< HEAD
+MFEM_USE_GNUTLS      = @MFEM_USE_GNUTLS@
 MFEM_USE_NETCDF      = @MFEM_USE_NETCDF@
-MFEM_TIMER_TYPE      = @MFEM_TIMER_TYPE@
-=======
-MFEM_USE_GNUTLS      = @MFEM_USE_GNUTLS@
->>>>>>> bb9cd0f4
 
 # Compiler, compile options, and link options
 MFEM_CXX       = @MFEM_CXX@
